{
  "name": "echarts",
  "version": "4.8.0",
  "description": "A powerful charting and visualization library for browser",
  "license": "Apache-2.0",
  "keywords": [
    "visualization",
    "canvas"
  ],
  "main": "index.js",
  "module": "echarts.all.js",
  "jsdelivr": "dist/echarts.min.js",
  "homepage": "http://echarts.apache.org",
  "repository": {
    "type": "git",
    "url": "https://github.com/apache/incubator-echarts.git"
  },
  "scripts": {
    "prepublish": "node build/build.js --prepublish",
    "build": "node build/build.js",
    "build:i18n": "node build/build-i18n.js",
    "build:full": "node build/build.js --clean",
    "watch": "node build/build.js --watch",
<<<<<<< HEAD
    "dev:fast": "node build/build-i18n.js && node build/dev-fast.js",
    "release": "node build/build.js --release",
=======
    "dev:fast": "node build/dev-fast.js",
    "release": "node build/release.js",
>>>>>>> d0019896
    "help": "node build/build.js --help",
    "test:visual": "node test/runTest/server.js",
    "test:visual:report": "node test/runTest/genReport.js",
    "test": "node build/build.js --prepublish && jest --config test/ut/jest.config.js",
    "mktest": "node test/build/mktest.js",
    "mktest:help": "node test/build/mktest.js -h",
    "lint": "./node_modules/.bin/eslint src/**/*.ts extension-src/**/*.ts",
    "lint:dist": "echo 'It might take a while. Please wait ...' && ./node_modules/.bin/jshint --config .jshintrc-dist dist/echarts.js"
  },
  "dependencies": {
    "zrender": "4.3.1"
  },
  "devDependencies": {
    "@babel/core": "7.3.4",
    "@babel/types": "^7.10.5",
    "@microsoft/api-extractor": "7.7.2",
    "@typescript-eslint/eslint-plugin": "^2.15.0",
    "@typescript-eslint/parser": "^2.18.0",
    "canvas": "^2.6.0",
    "chalk": "^3.0.0",
    "chokidar": "^3.4.0",
    "commander": "2.11.0",
    "coordtransform": "2.0.2",
    "esbuild": "^0.4.1",
    "escodegen": "1.8.0",
    "eslint": "6.3.0",
    "esprima": "2.7.2",
    "estraverse": "4.1.1",
    "fs-extra": "0.26.7",
    "glob": "7.0.0",
    "globby": "11.0.0",
    "jest": "^24.9.0",
    "jest-canvas-mock": "^2.2.0",
    "jsdom": "^15.2.1",
    "jshint": "2.10.2",
    "lodash.debounce": "^4.0.8",
    "open": "6.4.0",
    "pixelmatch": "5.0.2",
    "pngjs": "3.4.0",
    "rollup": "1.28.0",
    "rollup-plugin-commonjs": "8.4.1",
    "rollup-plugin-node-resolve": "3.0.0",
    "rollup-plugin-typescript2": "0.25.3",
    "seedrandom": "3.0.3",
    "semver": "6.3.0",
    "serve-handler": "6.1.1",
    "slugify": "1.3.4",
    "socket.io": "2.2.0",
    "typescript": "3.8.3",
    "uglify-js": "^3.10.0"
  }
}<|MERGE_RESOLUTION|>--- conflicted
+++ resolved
@@ -21,13 +21,8 @@
     "build:i18n": "node build/build-i18n.js",
     "build:full": "node build/build.js --clean",
     "watch": "node build/build.js --watch",
-<<<<<<< HEAD
     "dev:fast": "node build/build-i18n.js && node build/dev-fast.js",
-    "release": "node build/build.js --release",
-=======
-    "dev:fast": "node build/dev-fast.js",
     "release": "node build/release.js",
->>>>>>> d0019896
     "help": "node build/build.js --help",
     "test:visual": "node test/runTest/server.js",
     "test:visual:report": "node test/runTest/genReport.js",
