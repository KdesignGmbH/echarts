/*
* Licensed to the Apache Software Foundation (ASF) under one
* or more contributor license agreements.  See the NOTICE file
* distributed with this work for additional information
* regarding copyright ownership.  The ASF licenses this file
* to you under the Apache License, Version 2.0 (the
* "License"); you may not use this file except in compliance
* with the License.  You may obtain a copy of the License at
*
*   http://www.apache.org/licenses/LICENSE-2.0
*
* Unless required by applicable law or agreed to in writing,
* software distributed under the License is distributed on an
* "AS IS" BASIS, WITHOUT WARRANTIES OR CONDITIONS OF ANY
* KIND, either express or implied.  See the License for the
* specific language governing permissions and limitations
* under the License.
*/

import * as zrUtil from 'zrender/src/core/util';
import env from 'zrender/src/core/env';
import * as modelUtil from '../util/model';
import {
    DataHost, DimensionName, StageHandlerProgressParams,
    SeriesOption, ZRColor, BoxLayoutOptionMixin,
<<<<<<< HEAD
    ScaleDataValue, Dictionary, OptionDataItemObject, SeriesDataType,
    ColorBy, ColorByMixin
=======
    ScaleDataValue, Dictionary, OptionDataItemObject, SeriesDataType
>>>>>>> fca2cb73
} from '../util/types';
import ComponentModel, { ComponentModelConstructor } from './Component';
import {PaletteMixin} from './mixin/palette';
import { DataFormatMixin } from '../model/mixin/dataFormat';
import Model from '../model/Model';
import {
    getLayoutParams,
    mergeLayoutParam,
    fetchLayoutMode
} from '../util/layout';
import {createTask} from '../core/task';
import GlobalModel from './Global';
import { CoordinateSystem } from '../coord/CoordinateSystem';
import { ExtendableConstructor, mountExtend, Constructor } from '../util/clazz';
import { PipelineContext, SeriesTaskContext, GeneralTask, OverallTask, SeriesTask } from '../core/Scheduler';
import LegendVisualProvider from '../visual/LegendVisualProvider';
import List from '../data/List';
import Axis from '../coord/Axis';
import type { BrushCommonSelectorsForSeries, BrushSelectableArea } from '../component/brush/selector';
import makeStyleMapper from './mixin/makeStyleMapper';
import { SourceManager } from '../data/helper/sourceManager';
import { Source } from '../data/Source';
import { defaultSeriesFormatTooltip } from '../component/tooltip/seriesFormatTooltip';
import {ECSymbol} from '../util/symbol';
import {Group} from '../util/graphic';
import {LegendIconParams} from '../component/legend/LegendModel';

const inner = modelUtil.makeInner<{
    data: List
    dataBeforeProcessed: List
    sourceManager: SourceManager
}, SeriesModel>();

function getSelectionKey(data: List, dataIndex: number): string {
    return data.getName(dataIndex) || data.getId(dataIndex);
}

export const SERIES_UNIVERSAL_TRANSITION_PROP = '__universalTransitionEnabled';

interface SeriesModel {
    /**
     * Convinient for override in extended class.
     * Implement it if needed.
     */
    preventIncremental(): boolean;
    /**
     * See tooltip.
     * Implement it if needed.
     * @return Point of tooltip. null/undefined can be returned.
     */
    getTooltipPosition(dataIndex: number): number[];

    /**
     * Get data indices for show tooltip content. See tooltip.
     * Implement it if needed.
     */
    getAxisTooltipData(
        dim: DimensionName[],
        value: ScaleDataValue,
        baseAxis: Axis
    ): {
        dataIndices: number[],
        nestestValue: any
    };

    /**
     * Get position for marker
     */
    getMarkerPosition(value: ScaleDataValue[]): number[];

    /**
     * Get legend icon symbol according to each series type
     */
    getLegendIcon(opt: LegendIconParams): ECSymbol | Group;

    /**
     * See `component/brush/selector.js`
     * Defined the brush selector for this series.
     */
    brushSelector(
        dataIndex: number,
        data: List,
        selectors: BrushCommonSelectorsForSeries,
        area: BrushSelectableArea
    ): boolean;

    enableAriaDecal(): void;
}

class SeriesModel<Opt extends SeriesOption = SeriesOption> extends ComponentModel<Opt> {

    // [Caution]: Becuase this class or desecendants can be used as `XXX.extend(subProto)`,
    // the class members must not be initialized in constructor or declaration place.
    // Otherwise there is bad case:
    //   class A {xxx = 1;}
    //   enableClassExtend(A);
    //   class B extends A {}
    //   var C = B.extend({xxx: 5});
    //   var c = new C();
    //   console.log(c.xxx); // expect 5 but always 1.

    // @readonly
    type: string;

    // Should be implenented in subclass.
    defaultOption: SeriesOption;

    // @readonly
    seriesIndex: number;

    // coodinateSystem will be injected in the echarts/CoordinateSystem
    coordinateSystem: CoordinateSystem;

    // Injected outside
    dataTask: SeriesTask;
    // Injected outside
    pipelineContext: PipelineContext;

    // ---------------------------------------
    // Props to tell visual/style.ts about how to do visual encoding.
    // ---------------------------------------
    // legend visual provider to the legend component
    legendVisualProvider: LegendVisualProvider;

    // Access path of style for visual
    visualStyleAccessPath: string;
    // Which property is treated as main color. Which can get from the palette.
    visualDrawType: 'fill' | 'stroke';
    // Style mapping rules.
    visualStyleMapper: ReturnType<typeof makeStyleMapper>;
    // If ignore style on data. It's only for global visual/style.ts
    // Enabled when series it self will handle it.
    ignoreStyleOnData: boolean;
    // If do symbol visual encoding
    hasSymbolVisual: boolean;
    // Default symbol type.
    defaultSymbol: string;
    // Symbol provide to legend.
    legendIcon: string;

    // It will be set temporary when cross series transition setting is from setOption.
    // TODO if deprecate further?
    [SERIES_UNIVERSAL_TRANSITION_PROP]: boolean;

    // ---------------------------------------
    // Props about data selection
    // ---------------------------------------
    private _selectedDataIndicesMap: Dictionary<number> = {};

    readonly preventUsingHoverLayer: boolean;

    static protoInitialize = (function () {
        const proto = SeriesModel.prototype;
        proto.type = 'series.__base__';
        proto.seriesIndex = 0;
        proto.ignoreStyleOnData = false;
        proto.hasSymbolVisual = false;
        proto.defaultSymbol = 'circle';
        // Make sure the values can be accessed!
        proto.visualStyleAccessPath = 'itemStyle';
        proto.visualDrawType = 'fill';
    })();


    init(option: Opt, parentModel: Model, ecModel: GlobalModel) {

        this.seriesIndex = this.componentIndex;

        this.dataTask = createTask<SeriesTaskContext>({
            count: dataTaskCount,
            reset: dataTaskReset
        });
        this.dataTask.context = {model: this};

        this.mergeDefaultAndTheme(option, ecModel);

        const sourceManager = inner(this).sourceManager = new SourceManager(this);
        sourceManager.prepareSource();

        const data = this.getInitialData(option, ecModel);
        wrapData(data, this);
        this.dataTask.context.data = data;

        if (__DEV__) {
            zrUtil.assert(data, 'getInitialData returned invalid data.');
        }

        inner(this).dataBeforeProcessed = data;

        // If we reverse the order (make data firstly, and then make
        // dataBeforeProcessed by cloneShallow), cloneShallow will
        // cause data.graph.data !== data when using
        // module:echarts/data/Graph or module:echarts/data/Tree.
        // See module:echarts/data/helper/linkList

        // Theoretically, it is unreasonable to call `seriesModel.getData()` in the model
        // init or merge stage, because the data can be restored. So we do not `restoreData`
        // and `setData` here, which forbids calling `seriesModel.getData()` in this stage.
        // Call `seriesModel.getRawData()` instead.
        // this.restoreData();

        autoSeriesName(this);

        this._initSelectedMapFromData(data);
    }

    /**
     * Util for merge default and theme to option
     */
    mergeDefaultAndTheme(option: Opt, ecModel: GlobalModel): void {
        const layoutMode = fetchLayoutMode(this);
        const inputPositionParams = layoutMode
            ? getLayoutParams(option as BoxLayoutOptionMixin) : {};

        // Backward compat: using subType on theme.
        // But if name duplicate between series subType
        // (for example: parallel) add component mainType,
        // add suffix 'Series'.
        let themeSubType = this.subType;
        if ((ComponentModel as ComponentModelConstructor).hasClass(themeSubType)) {
            themeSubType += 'Series';
        }
        zrUtil.merge(
            option,
            ecModel.getTheme().get(this.subType)
        );
        zrUtil.merge(option, this.getDefaultOption());

        // Default label emphasis `show`
        modelUtil.defaultEmphasis(option, 'label', ['show']);

        this.fillDataTextStyle(option.data as ArrayLike<any>);

        if (layoutMode) {
            mergeLayoutParam(option as BoxLayoutOptionMixin, inputPositionParams, layoutMode);
        }
    }

    mergeOption(newSeriesOption: Opt, ecModel: GlobalModel) {
        // this.settingTask.dirty();

        newSeriesOption = zrUtil.merge(this.option, newSeriesOption, true);
        this.fillDataTextStyle(newSeriesOption.data as ArrayLike<any>);

        const layoutMode = fetchLayoutMode(this);
        if (layoutMode) {
            mergeLayoutParam(
                this.option as BoxLayoutOptionMixin,
                newSeriesOption as BoxLayoutOptionMixin,
                layoutMode
            );
        }

        const sourceManager = inner(this).sourceManager;
        sourceManager.dirty();
        sourceManager.prepareSource();

        const data = this.getInitialData(newSeriesOption, ecModel);
        wrapData(data, this);
        this.dataTask.dirty();
        this.dataTask.context.data = data;

        inner(this).dataBeforeProcessed = data;

        autoSeriesName(this);

        this._initSelectedMapFromData(data);
    }

    fillDataTextStyle(data: ArrayLike<any>): void {
        // Default data label emphasis `show`
        // FIXME Tree structure data ?
        // FIXME Performance ?
        if (data && !zrUtil.isTypedArray(data)) {
            const props = ['show'];
            for (let i = 0; i < data.length; i++) {
                if (data[i] && data[i].label) {
                    modelUtil.defaultEmphasis(data[i], 'label', props);
                }
            }
        }
    }

    /**
     * Init a data structure from data related option in series
     * Must be overriden.
     */
    getInitialData(option: Opt, ecModel: GlobalModel): List {
        return;
    }

    /**
     * Append data to list
     */
    appendData(params: {data: ArrayLike<any>}): void {
        // FIXME ???
        // (1) If data from dataset, forbidden append.
        // (2) support append data of dataset.
        const data = this.getRawData();
        data.appendData(params.data);
    }

    /**
     * Consider some method like `filter`, `map` need make new data,
     * We should make sure that `seriesModel.getData()` get correct
     * data in the stream procedure. So we fetch data from upstream
     * each time `task.perform` called.
     */
    getData(dataType?: SeriesDataType): List<this> {
        const task = getCurrentTask(this);
        if (task) {
            const data = task.context.data;
            return (dataType == null ? data : data.getLinkedData(dataType)) as List<this>;
        }
        else {
            // When series is not alive (that may happen when click toolbox
            // restore or setOption with not merge mode), series data may
            // be still need to judge animation or something when graphic
            // elements want to know whether fade out.
            return inner(this).data as List<this>;
        }
    }

    getAllData(): ({
        data: List,
        type?: SeriesDataType
    })[] {
        const mainData = this.getData();
        return (mainData && mainData.getLinkedDataAll)
            ? mainData.getLinkedDataAll()
            : [{ data: mainData }];
    }

    setData(data: List): void {
        const task = getCurrentTask(this);
        if (task) {
            const context = task.context;
            // Consider case: filter, data sample.
            // FIXME:TS never used, so comment it
            // if (context.data !== data && task.modifyOutputEnd) {
            //     task.setOutputEnd(data.count());
            // }
            context.outputData = data;
            // Caution: setData should update context.data,
            // Because getData may be called multiply in a
            // single stage and expect to get the data just
            // set. (For example, AxisProxy, x y both call
            // getData and setDate sequentially).
            // So the context.data should be fetched from
            // upstream each time when a stage starts to be
            // performed.
            if (task !== this.dataTask) {
                context.data = data;
            }
        }
        inner(this).data = data;
    }

    getSource(): Source {
        return inner(this).sourceManager.getSource();
    }

    /**
     * Get data before processed
     */
    getRawData(): List {
        return inner(this).dataBeforeProcessed;
    }

    getColorBy(): ColorBy {
        const colorBy = (this as SeriesModel<SeriesOption & ColorByMixin>).get('colorBy');
        return colorBy || 'series';
    }

    /**
     * Get base axis if has coordinate system and has axis.
     * By default use coordSys.getBaseAxis();
     * Can be overrided for some chart.
     * @return {type} description
     */
    getBaseAxis(): Axis {
        const coordSys = this.coordinateSystem;
        // @ts-ignore
        return coordSys && coordSys.getBaseAxis && coordSys.getBaseAxis();
    }

    /**
     * Default tooltip formatter
     *
     * @param dataIndex
     * @param multipleSeries
     * @param dataType
     * @param renderMode valid values: 'html'(by default) and 'richText'.
     *        'html' is used for rendering tooltip in extra DOM form, and the result
     *        string is used as DOM HTML content.
     *        'richText' is used for rendering tooltip in rich text form, for those where
     *        DOM operation is not supported.
     * @return formatted tooltip with `html` and `markers`
     *        Notice: The override method can also return string
     */
    formatTooltip(
        dataIndex: number,
        multipleSeries?: boolean,
        dataType?: SeriesDataType
    ): ReturnType<DataFormatMixin['formatTooltip']> {
        return defaultSeriesFormatTooltip({
            series: this,
            dataIndex: dataIndex,
            multipleSeries: multipleSeries
        });
    }

    isAnimationEnabled(): boolean {
        if (env.node) {
            return false;
        }
        let animationEnabled = this.getShallow('animation');
        if (animationEnabled) {
            if (this.getData().count() > this.getShallow('animationThreshold')) {
                animationEnabled = false;
            }
        }
        return !!animationEnabled;
    }

    restoreData() {
        this.dataTask.dirty();
    }

    getColorFromPalette(name: string, scope: any, requestColorNum?: number): ZRColor {
        const ecModel = this.ecModel;
        // PENDING
        let color = PaletteMixin.prototype.getColorFromPalette.call(this, name, scope, requestColorNum);
        if (!color) {
            color = ecModel.getColorFromPalette(name, scope, requestColorNum);
        }
        return color;
    }

    /**
     * Use `data.mapDimensionsAll(coordDim)` instead.
     * @deprecated
     */
    coordDimToDataDim(coordDim: DimensionName): DimensionName[] {
        return this.getRawData().mapDimensionsAll(coordDim);
    }

    /**
     * Get progressive rendering count each step
     */
    getProgressive(): number | false {
        return this.get('progressive');
    }

    /**
     * Get progressive rendering count each step
     */
    getProgressiveThreshold(): number {
        return this.get('progressiveThreshold');
    }

    // PENGING If selectedMode is null ?
    select(innerDataIndices: number[], dataType?: SeriesDataType): void {
        this._innerSelect(this.getData(dataType), innerDataIndices);
    }

    unselect(innerDataIndices: number[], dataType?: SeriesDataType): void {
        const selectedMap = this.option.selectedMap;
        if (!selectedMap) {
            return;
        }
        const data = this.getData(dataType);
        for (let i = 0; i < innerDataIndices.length; i++) {
            const dataIndex = innerDataIndices[i];
            const nameOrId = getSelectionKey(data, dataIndex);
            selectedMap[nameOrId] = false;
            this._selectedDataIndicesMap[nameOrId] = -1;
        }
    }

    toggleSelect(innerDataIndices: number[], dataType?: SeriesDataType): void {
        const tmpArr: number[] = [];
        for (let i = 0; i < innerDataIndices.length; i++) {
            tmpArr[0] = innerDataIndices[i];
            this.isSelected(innerDataIndices[i], dataType)
                ? this.unselect(tmpArr, dataType)
                : this.select(tmpArr, dataType);
        }
    }

    getSelectedDataIndices(): number[] {
        const selectedDataIndicesMap = this._selectedDataIndicesMap;
        const nameOrIds = zrUtil.keys(selectedDataIndicesMap);
        const dataIndices = [];
        for (let i = 0; i < nameOrIds.length; i++) {
            const dataIndex = selectedDataIndicesMap[nameOrIds[i]];
            if (dataIndex >= 0) {
                dataIndices.push(dataIndex);
            }
        }
        return dataIndices;
    }

    isSelected(dataIndex: number, dataType?: SeriesDataType): boolean {
        const selectedMap = this.option.selectedMap;
        if (!selectedMap) {
            return false;
        }

        const data = this.getData(dataType);
        const nameOrId = getSelectionKey(data, dataIndex);
        return selectedMap[nameOrId] || false;
    }

    isUniversalTransitionEnabled(): boolean {
        if (this[SERIES_UNIVERSAL_TRANSITION_PROP]) {
            return true;
        }

        // NOTE: don't support define universalTransition in global option yet.
        const universalTransitionOpt = this.option.universalTransition;
        // Quick reject
        if (!universalTransitionOpt) {
            return false;
        }

        if (universalTransitionOpt === true) {
            return true;
        }

        // Can be simply 'universalTransition: true'
        return universalTransitionOpt && universalTransitionOpt.enabled;
    }

    private _innerSelect(data: List, innerDataIndices: number[]) {
        const selectedMode = this.option.selectedMode;
        const len = innerDataIndices.length;
        if (!selectedMode || !len) {
            return;
        }

        if (selectedMode === 'multiple') {
            const selectedMap = this.option.selectedMap || (this.option.selectedMap = {});
            for (let i = 0; i < len; i++) {
                const dataIndex = innerDataIndices[i];
                // TODO diffrent types of data share same object.
                const nameOrId = getSelectionKey(data, dataIndex);
                selectedMap[nameOrId] = true;
                this._selectedDataIndicesMap[nameOrId] = data.getRawIndex(dataIndex);
            }
        }
        else if (selectedMode === 'single' || selectedMode === true) {
            const lastDataIndex = innerDataIndices[len - 1];
            const nameOrId = getSelectionKey(data, lastDataIndex);
            this.option.selectedMap = {
                [nameOrId]: true
            };
            this._selectedDataIndicesMap = {
                [nameOrId]: data.getRawIndex(lastDataIndex)
            };
        }
    }

    private _initSelectedMapFromData(data: List) {
        // Ignore select info in data if selectedMap exists.
        // NOTE It's only for legacy usage. edge data is not supported.
        if (this.option.selectedMap) {
            return;
        }

        const dataIndices: number[] = [];
        if (data.hasItemOption) {
            data.each(function (idx) {
                const rawItem = data.getRawDataItem(idx);
                if (rawItem && (rawItem as OptionDataItemObject<unknown>).selected) {
                    dataIndices.push(idx);
                }
            });
        }

        if (dataIndices.length > 0) {
            this._innerSelect(data, dataIndices);
        }
    }

    // /**
    //  * @see {module:echarts/stream/Scheduler}
    //  */
    // abstract pipeTask: null

    static registerClass(clz: Constructor): Constructor {
        return ComponentModel.registerClass(clz);
    }
}

interface SeriesModel<Opt extends SeriesOption = SeriesOption>
    extends DataFormatMixin, PaletteMixin<Opt>, DataHost {

    // methods that can be implemented optionally to provide to components
    /**
     * Get dimension to render shadow in dataZoom component
     */
    getShadowDim?(): string
}
zrUtil.mixin(SeriesModel, DataFormatMixin);
zrUtil.mixin(SeriesModel, PaletteMixin);

export type SeriesModelConstructor = typeof SeriesModel & ExtendableConstructor;
mountExtend(SeriesModel, ComponentModel as SeriesModelConstructor);


/**
 * MUST be called after `prepareSource` called
 * Here we need to make auto series, especially for auto legend. But we
 * do not modify series.name in option to avoid side effects.
 */
function autoSeriesName(seriesModel: SeriesModel): void {
    // User specified name has higher priority, otherwise it may cause
    // series can not be queried unexpectedly.
    const name = seriesModel.name;
    if (!modelUtil.isNameSpecified(seriesModel)) {
        seriesModel.name = getSeriesAutoName(seriesModel) || name;
    }
}

function getSeriesAutoName(seriesModel: SeriesModel): string {
    const data = seriesModel.getRawData();
    const dataDims = data.mapDimensionsAll('seriesName');
    const nameArr: string[] = [];
    zrUtil.each(dataDims, function (dataDim) {
        const dimInfo = data.getDimensionInfo(dataDim);
        dimInfo.displayName && nameArr.push(dimInfo.displayName);
    });
    return nameArr.join(' ');
}

function dataTaskCount(context: SeriesTaskContext): number {
    return context.model.getRawData().count();
}

function dataTaskReset(context: SeriesTaskContext) {
    const seriesModel = context.model;
    seriesModel.setData(seriesModel.getRawData().cloneShallow());
    return dataTaskProgress;
}

function dataTaskProgress(param: StageHandlerProgressParams, context: SeriesTaskContext): void {
    // Avoid repead cloneShallow when data just created in reset.
    if (context.outputData && param.end > context.outputData.count()) {
        context.model.getRawData().cloneShallow(context.outputData);
    }
}

// TODO refactor
function wrapData(data: List, seriesModel: SeriesModel): void {
    zrUtil.each([...data.CHANGABLE_METHODS, ...data.DOWNSAMPLE_METHODS], function (methodName) {
        data.wrapMethod(methodName as any, zrUtil.curry(onDataChange, seriesModel));
    });
}

function onDataChange(this: List, seriesModel: SeriesModel, newList: List): List {
    const task = getCurrentTask(seriesModel);
    if (task) {
        // Consider case: filter, selectRange
        task.setOutputEnd((newList || this).count());
    }
    return newList;
}

function getCurrentTask(seriesModel: SeriesModel): GeneralTask {
    const scheduler = (seriesModel.ecModel || {}).scheduler;
    const pipeline = scheduler && scheduler.getPipeline(seriesModel.uid);

    if (pipeline) {
        // When pipline finished, the currrentTask keep the last
        // task (renderTask).
        let task = pipeline.currentTask;
        if (task) {
            const agentStubMap = (task as OverallTask).agentStubMap;
            if (agentStubMap) {
                task = agentStubMap.get(seriesModel.uid);
            }
        }
        return task;
    }
}


export default SeriesModel;<|MERGE_RESOLUTION|>--- conflicted
+++ resolved
@@ -23,12 +23,8 @@
 import {
     DataHost, DimensionName, StageHandlerProgressParams,
     SeriesOption, ZRColor, BoxLayoutOptionMixin,
-<<<<<<< HEAD
     ScaleDataValue, Dictionary, OptionDataItemObject, SeriesDataType,
     ColorBy, ColorByMixin
-=======
-    ScaleDataValue, Dictionary, OptionDataItemObject, SeriesDataType
->>>>>>> fca2cb73
 } from '../util/types';
 import ComponentModel, { ComponentModelConstructor } from './Component';
 import {PaletteMixin} from './mixin/palette';
