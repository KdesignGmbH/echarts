--- conflicted
+++ resolved
@@ -104,15 +104,8 @@
     const isTimeAxis = paramsList[0].axisType && paramsList[0].axisType.indexOf('time') >= 0;
     if (isTimeAxis) {
         const axisValue = paramsList[0].data[paramsList[0].axisIndex];
-<<<<<<< HEAD
         const date = numberUtil.parseDate(axisValue);
-        return timeUtil.format(date, tpl);
-=======
-        const date = getDateFromStr(
-            typeof axisValue === 'number' ? new Date(axisValue) : axisValue
-        );
         return format(date, tpl);
->>>>>>> f300e102
     }
     else {
         const $vars = paramsList[0].$vars || [];
