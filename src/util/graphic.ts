/*
* Licensed to the Apache Software Foundation (ASF) under one
* or more contributor license agreements.  See the NOTICE file
* distributed with this work for additional information
* regarding copyright ownership.  The ASF licenses this file
* to you under the Apache License, Version 2.0 (the
* "License"); you may not use this file except in compliance
* with the License.  You may obtain a copy of the License at
*
*   http://www.apache.org/licenses/LICENSE-2.0
*
* Unless required by applicable law or agreed to in writing,
* software distributed under the License is distributed on an
* "AS IS" BASIS, WITHOUT WARRANTIES OR CONDITIONS OF ANY
* KIND, either express or implied.  See the License for the
* specific language governing permissions and limitations
* under the License.
*/

import * as pathTool from 'zrender/src/tool/path';
import * as colorTool from 'zrender/src/tool/color';
import * as matrix from 'zrender/src/core/matrix';
import * as vector from 'zrender/src/core/vector';
import Path, { PathProps } from 'zrender/src/graphic/Path';
import Transformable from 'zrender/src/core/Transformable';
import ZRImage, { ImageStyleProps } from 'zrender/src/graphic/Image';
import Group from 'zrender/src/graphic/Group';
import ZRText, { TextStyleProps } from 'zrender/src/graphic/Text';
import Circle from 'zrender/src/graphic/shape/Circle';
import Sector from 'zrender/src/graphic/shape/Sector';
import Ring from 'zrender/src/graphic/shape/Ring';
import Polygon from 'zrender/src/graphic/shape/Polygon';
import Polyline from 'zrender/src/graphic/shape/Polyline';
import Rect from 'zrender/src/graphic/shape/Rect';
import Line from 'zrender/src/graphic/shape/Line';
import BezierCurve from 'zrender/src/graphic/shape/BezierCurve';
import Arc from 'zrender/src/graphic/shape/Arc';
import CompoundPath from 'zrender/src/graphic/CompoundPath';
import LinearGradient from 'zrender/src/graphic/LinearGradient';
import RadialGradient from 'zrender/src/graphic/RadialGradient';
import BoundingRect from 'zrender/src/core/BoundingRect';
import IncrementalDisplayable from 'zrender/src/graphic/IncrementalDisplayable';
import * as subPixelOptimizeUtil from 'zrender/src/graphic/helper/subPixelOptimize';
import { Dictionary } from 'zrender/src/core/types';
import LRU from 'zrender/src/core/LRU';
import Displayable, { DisplayableProps } from 'zrender/src/graphic/Displayable';
import { PatternObject } from 'zrender/src/graphic/Pattern';
import { GradientObject } from 'zrender/src/graphic/Gradient';
import Element, { ElementEvent, ElementTextConfig, ElementProps } from 'zrender/src/Element';
import Model from '../model/Model';
import {
    AnimationOptionMixin,
    LabelOption,
    AnimationDelayCallbackParam,
    DisplayState,
    ECElement,
    ZRRectLike,
    ColorString,
    DataModel,
    ECEventData,
    ZRStyleProps,
<<<<<<< HEAD
    TextCommonOption
=======
    SeriesOption,
    ParsedValue,
    CallbackDataParams
>>>>>>> 79fbcb92
} from './types';
import GlobalModel from '../model/Global';
import { makeInner } from './model';
import {
    isFunction,
    retrieve2,
    extend,
    keys,
    trim,
    isArrayLike,
    map,
    defaults,
    isObject
} from 'zrender/src/core/util';
import * as numberUtil from './number';
import SeriesModel from '../model/Series';
import {OnframeCallback, interpolateNumber} from 'zrender/src/animation/Animator';
import List from '../data/List';
import DataFormatMixin from '../model/mixin/dataFormat';


const mathMax = Math.max;
const mathMin = Math.min;

const EMPTY_OBJ = {};

export const Z2_EMPHASIS_LIFT = 10;

const EMPHASIS = 'emphasis';
const NORMAL = 'normal';

// Reserve 0 as default.
let _highlightNextDigit = 1;
const _highlightKeyMap: Dictionary<number> = {};

const _customShapeMap: Dictionary<{ new(): Path }> = {};

type ExtendShapeOpt = Parameters<typeof Path.extend>[0];
type ExtendShapeReturn = ReturnType<typeof Path.extend>;


type ExtendedProps = {
    __highlighted?: boolean | 'layer' | 'plain'
    __highByOuter: number

    __highDownSilentOnTouch: boolean
    __onStateChange: (fromState: DisplayState, toState: DisplayState) => void

    __highDownDispatcher: boolean
};
type ExtendedElement = Element & ExtendedProps;
type ExtendedDisplayable = Displayable & ExtendedProps;

type TextCommonParams = {
    /**
     * Whether diable drawing box of block (outer most).
     */
    disableBox?: boolean
    /**
     * Specify a color when color is 'auto',
     * for textFill, textStroke, textBackgroundColor, and textBorderColor. If autoColor specified, it is used as default textFill.
     */
    autoColor?: ColorString

    forceRich?: boolean

    defaultOutsidePosition?: LabelOption['position']

    textStyle?: ZRStyleProps
};

/**
 * Extend shape with parameters
 */
export function extendShape(opts: ExtendShapeOpt): ExtendShapeReturn {
    return Path.extend(opts);
}

const extendPathFromString = pathTool.extendFromString;
type SVGPathOption = Parameters<typeof extendPathFromString>[1];
type SVGPathCtor = ReturnType<typeof extendPathFromString>;
type SVGPath = InstanceType<SVGPathCtor>;
/**
 * Extend path
 */
export function extendPath(pathData: string, opts: SVGPathOption): SVGPathCtor {
    return extendPathFromString(pathData, opts);
}

/**
 * Register a user defined shape.
 * The shape class can be fetched by `getShapeClass`
 * This method will overwrite the registered shapes, including
 * the registered built-in shapes, if using the same `name`.
 * The shape can be used in `custom series` and
 * `graphic component` by declaring `{type: name}`.
 *
 * @param name
 * @param ShapeClass Can be generated by `extendShape`.
 */
export function registerShape(name: string, ShapeClass: {new(): Path}) {
    _customShapeMap[name] = ShapeClass;
}

/**
 * Find shape class registered by `registerShape`. Usually used in
 * fetching user defined shape.
 *
 * [Caution]:
 * (1) This method **MUST NOT be used inside echarts !!!**, unless it is prepared
 * to use user registered shapes.
 * Because the built-in shape (see `getBuiltInShape`) will be registered by
 * `registerShape` by default. That enables users to get both built-in
 * shapes as well as the shapes belonging to themsleves. But users can overwrite
 * the built-in shapes by using names like 'circle', 'rect' via calling
 * `registerShape`. So the echarts inner featrues should not fetch shapes from here
 * in case that it is overwritten by users, except that some features, like
 * `custom series`, `graphic component`, do it deliberately.
 *
 * (2) In the features like `custom series`, `graphic component`, the user input
 * `{tpye: 'xxx'}` does not only specify shapes but also specify other graphic
 * elements like `'group'`, `'text'`, `'image'` or event `'path'`. Those names
 * are reserved names, that is, if some user register a shape named `'image'`,
 * the shape will not be used. If we intending to add some more reserved names
 * in feature, that might bring break changes (disable some existing user shape
 * names). But that case probably rearly happen. So we dont make more mechanism
 * to resolve this issue here.
 *
 * @param name
 * @return The shape class. If not found, return nothing.
 */
export function getShapeClass(name: string): {new(): Path} {
    if (_customShapeMap.hasOwnProperty(name)) {
        return _customShapeMap[name];
    }
}

/**
 * Create a path element from path data string
 * @param pathData
 * @param opts
 * @param rect
 * @param layout 'center' or 'cover' default to be cover
 */
export function makePath(
    pathData: string,
    opts: SVGPathOption,
    rect: ZRRectLike,
    layout?: 'center' | 'cover'
): SVGPath {
    const path = pathTool.createFromString(pathData, opts);
    if (rect) {
        if (layout === 'center') {
            rect = centerGraphic(rect, path.getBoundingRect());
        }
        resizePath(path, rect);
    }
    return path;
}

/**
 * Create a image element from image url
 * @param imageUrl image url
 * @param opts options
 * @param rect constrain rect
 * @param layout 'center' or 'cover'. Default to be 'cover'
 */
export function makeImage(
    imageUrl: string,
    rect: ZRRectLike,
    layout?: 'center' | 'cover'
) {
    const path = new ZRImage({
        style: {
            image: imageUrl,
            x: rect.x,
            y: rect.y,
            width: rect.width,
            height: rect.height
        },
        onload(img) {
            if (layout === 'center') {
                const boundingRect = {
                    width: img.width,
                    height: img.height
                };
                path.setStyle(centerGraphic(rect, boundingRect));
            }
        }
    });
    return path;
}

/**
 * Get position of centered element in bounding box.
 *
 * @param  rect         element local bounding box
 * @param  boundingRect constraint bounding box
 * @return element position containing x, y, width, and height
 */
function centerGraphic(rect: ZRRectLike, boundingRect: {
    width: number
    height: number
}): ZRRectLike {
    // Set rect to center, keep width / height ratio.
    const aspect = boundingRect.width / boundingRect.height;
    let width = rect.height * aspect;
    let height;
    if (width <= rect.width) {
        height = rect.height;
    }
    else {
        width = rect.width;
        height = width / aspect;
    }
    const cx = rect.x + rect.width / 2;
    const cy = rect.y + rect.height / 2;

    return {
        x: cx - width / 2,
        y: cy - height / 2,
        width: width,
        height: height
    };
}

export const mergePath = pathTool.mergePath;

/**
 * Resize a path to fit the rect
 * @param path
 * @param rect
 */
export function resizePath(path: SVGPath, rect: ZRRectLike): void {
    if (!path.applyTransform) {
        return;
    }

    const pathRect = path.getBoundingRect();

    const m = pathRect.calculateTransform(rect);

    path.applyTransform(m);
}

/**
 * Sub pixel optimize line for canvas
 */
export function subPixelOptimizeLine(param: {
    shape: {
        x1: number, y1: number, x2: number, y2: number
    },
    style: {
        lineWidth: number
    }
}) {
    subPixelOptimizeUtil.subPixelOptimizeLine(param.shape, param.shape, param.style);
    return param;
}

/**
 * Sub pixel optimize rect for canvas
 */
export function subPixelOptimizeRect(param: {
    shape: {
        x: number, y: number, width: number, height: number
    },
    style: {
        lineWidth: number
    }
}) {
    subPixelOptimizeUtil.subPixelOptimizeRect(param.shape, param.shape, param.style);
    return param;
}

/**
 * Sub pixel optimize for canvas
 *
 * @param position Coordinate, such as x, y
 * @param lineWidth Should be nonnegative integer.
 * @param positiveOrNegative Default false (negative).
 * @return Optimized position.
 */
export const subPixelOptimize = subPixelOptimizeUtil.subPixelOptimize;


function hasFillOrStroke(fillOrStroke: string | PatternObject | GradientObject) {
    return fillOrStroke != null && fillOrStroke !== 'none';
}

// Most lifted color are duplicated.
const liftedColorCache = new LRU<string>(100);

function liftColor(color: string): string {
    if (typeof color !== 'string') {
        return color;
    }
    let liftedColor = liftedColorCache.get(color);
    if (!liftedColor) {
        liftedColor = colorTool.lift(color, -0.1);
        liftedColorCache.put(color, liftedColor);
    }
    return liftedColor;
}

function singleEnterEmphasis(el: Element) {

    (el as ExtendedElement).__highlighted = true;

    // el may be an array.
    if (!el.states.emphasis) {
        return;
    }
    const disp = el as Displayable;

    const emphasisStyle = disp.states.emphasis.style;
    const currentFill = disp.style && disp.style.fill;
    const currentStroke = disp.style && disp.style.stroke;

    el.useState('emphasis');

    if (emphasisStyle && (currentFill || currentStroke)) {
        if (!hasFillOrStroke(emphasisStyle.fill)) {
            disp.style.fill = liftColor(currentFill);
        }
        if (!hasFillOrStroke(emphasisStyle.stroke)) {
            disp.style.stroke = liftColor(currentStroke);
        }
        const z2EmphasisLift = (disp as ECElement).z2EmphasisLift;
        disp.z2 += z2EmphasisLift != null ? z2EmphasisLift : Z2_EMPHASIS_LIFT;
    }

    const textContent = el.getTextContent();
    if (textContent) {
        const z2EmphasisLift = (textContent as ECElement).z2EmphasisLift;
        textContent.z2 += z2EmphasisLift != null ? z2EmphasisLift : Z2_EMPHASIS_LIFT;
    }
    // TODO hover layer
}


function singleEnterNormal(el: Element) {
    el.clearStates();
    (el as ExtendedElement).__highlighted = false;
}

function updateElementState<T>(
    el: ExtendedElement,
    updater: (this: void, el: Element, commonParam?: T) => void,
    commonParam?: T
) {
    // If root is group, also enter updater for `onStateChange`.
    let fromState: DisplayState = NORMAL;
    let toState: DisplayState = NORMAL;
    let trigger;
    // See the rule of `onStateChange` on `graphic.setAsHighDownDispatcher`.
    el.__highlighted && (fromState = EMPHASIS, trigger = true);
    updater(el, commonParam);
    el.__highlighted && (toState = EMPHASIS, trigger = true);
    trigger && el.__onStateChange && el.__onStateChange(fromState, toState);
}

function traverseUpdateState<T>(
    el: ExtendedElement,
    updater: (this: void, el: Element, commonParam?: T) => void,
    commonParam?: T
) {
    updateElementState(el, updater, commonParam);
    el.isGroup && el.traverse(function (child: ExtendedElement) {
        updateElementState(child, updater, commonParam);
    });

}

/**
 * If we reuse elements when rerender.
 * DONT forget to clearStates before we update the style and shape.
 * Or we may update on the wrong state instead of normal state.
 */
export function clearStates(el: Element) {
    if (el.isGroup) {
        el.traverse(function (child) {
            child.clearStates();
        });
    }
    else {
        el.clearStates();
    }
}

/**
 * Set hover style (namely "emphasis style") of element.
 * @param el Should not be `zrender/graphic/Group`.
 */
export function enableElementHoverEmphasis(el: Displayable, hoverStl?: ZRStyleProps) {
    if (hoverStl) {
        const emphasisState = el.ensureState('emphasis');
        emphasisState.style = hoverStl;
    }

    // FIXME
    // It is not completely right to save "normal"/"emphasis" flag on elements.
    // It probably should be saved on `data` of series. Consider the cases:
    // (1) A highlighted elements are moved out of the view port and re-enter
    // again by dataZoom.
    // (2) call `setOption` and replace elements totally when they are highlighted.
    if ((el as ExtendedDisplayable).__highlighted) {
        singleEnterNormal(el);
        singleEnterEmphasis(el);
    }
}

export function enterEmphasisWhenMouseOver(el: Element, e: ElementEvent) {
    !shouldSilent(el, e)
        // "emphasis" event highlight has higher priority than mouse highlight.
        && !(el as ExtendedElement).__highByOuter
        && traverseUpdateState((el as ExtendedElement), singleEnterEmphasis);
}

export function leaveEmphasisWhenMouseOut(el: Element, e: ElementEvent) {
    !shouldSilent(el, e)
        // "emphasis" event highlight has higher priority than mouse highlight.
        && !(el as ExtendedElement).__highByOuter
        && traverseUpdateState((el as ExtendedElement), singleEnterNormal);
}

export function enterEmphasis(el: Element, highlightDigit?: number) {
    (el as ExtendedElement).__highByOuter |= 1 << (highlightDigit || 0);
    traverseUpdateState((el as ExtendedElement), singleEnterEmphasis);
}

export function leaveEmphasis(el: Element, highlightDigit?: number) {
    !((el as ExtendedElement).__highByOuter &= ~(1 << (highlightDigit || 0)))
        && traverseUpdateState((el as ExtendedElement), singleEnterNormal);
}

function shouldSilent(el: Element, e: ElementEvent) {
    return (el as ExtendedElement).__highDownSilentOnTouch && e.zrByTouch;
}

/**
 * Enable the function that mouseover will trigger the emphasis state.
 *
 * It will set hoverStyle to 'emphasis' state of each children displayables.
 * If hoverStyle is not given, it will just ignore it and use the preset 'emphasis' state.
 *
 * NOTICE
 * (1)
 * Call the method for a "root" element once. Do not call it for each descendants.
 * If the descendants elemenets of a group has itself hover style different from the
 * root group, we can simply mount the style on `el.states.emphasis` for them, but should
 * not call this method for them.
 *
 * (2) The given hover style will replace the style in emphasis state already exists.
 */
export function enableHoverEmphasis(el: Element, hoverStyle?: ZRStyleProps) {
    setAsHighDownDispatcher(el, true);
    traverseUpdateState(el as ExtendedElement, enableElementHoverEmphasis, hoverStyle);
}

/**
 * @param {module:zrender/Element} el
 * @param {Function} [el.onStateChange] Called when state updated.
 *        Since `setHoverStyle` has the constraint that it must be called after
 *        all of the normal style updated, `onStateChange` is not needed to
 *        trigger if both `fromState` and `toState` is 'normal', and needed to
 *        trigger if both `fromState` and `toState` is 'emphasis', which enables
 *        to sync outside style settings to "emphasis" state.
 *        @this {string} This dispatcher `el`.
 *        @param {string} fromState Can be "normal" or "emphasis".
 *               `fromState` might equal to `toState`,
 *               for example, when this method is called when `el` is
 *               on "emphasis" state.
 *        @param {string} toState Can be "normal" or "emphasis".
 *
 *        FIXME
 *        CAUTION: Do not expose `onStateChange` outside echarts.
 *        Because it is not a complete solution. The update
 *        listener should not have been mount in element,
 *        and the normal/emphasis state should not have
 *        mantained on elements.
 *
 * @param {boolean} [el.highDownSilentOnTouch=false]
 *        In touch device, mouseover event will be trigger on touchstart event
 *        (see module:zrender/dom/HandlerProxy). By this mechanism, we can
 *        conveniently use hoverStyle when tap on touch screen without additional
 *        code for compatibility.
 *        But if the chart/component has select feature, which usually also use
 *        hoverStyle, there might be conflict between 'select-highlight' and
 *        'hover-highlight' especially when roam is enabled (see geo for example).
 *        In this case, `highDownSilentOnTouch` should be used to disable
 *        hover-highlight on touch device.
 * @param {boolean} [asDispatcher=true] If `false`, do not set as "highDownDispatcher".
 */
export function setAsHighDownDispatcher(el: Element, asDispatcher: boolean) {
    const disable = asDispatcher === false;
    const extendedEl = el as ExtendedElement;
    // Make `highDownSilentOnTouch` and `onStateChange` only work after
    // `setAsHighDownDispatcher` called. Avoid it is modified by user unexpectedly.
    if ((el as ECElement).highDownSilentOnTouch) {
        extendedEl.__highDownSilentOnTouch = (el as ECElement).highDownSilentOnTouch;
    }
    if ((el as ECElement).onStateChange) {
        extendedEl.__onStateChange = (el as ECElement).onStateChange;
    }

    // Simple optimize, since this method might be
    // called for each elements of a group in some cases.
    if (!disable || extendedEl.__highDownDispatcher) {

        // Emphasis, normal can be triggered manually by API or other components like hover link.
        // el[method]('emphasis', onElementEmphasisEvent)[method]('normal', onElementNormalEvent);
        // Also keep previous record.
        extendedEl.__highByOuter = extendedEl.__highByOuter || 0;

        extendedEl.__highDownDispatcher = !disable;
    }
}

export function isHighDownDispatcher(el: Element): boolean {
    return !!(el && (el as ExtendedDisplayable).__highDownDispatcher);
}

/**
 * Support hightlight/downplay record on each elements.
 * For the case: hover highlight/downplay (legend, visualMap, ...) and
 * user triggerred hightlight/downplay should not conflict.
 * Only all of the highlightDigit cleared, return to normal.
 * @param {string} highlightKey
 * @return {number} highlightDigit
 */
export function getHighlightDigit(highlightKey: number) {
    let highlightDigit = _highlightKeyMap[highlightKey];
    if (highlightDigit == null && _highlightNextDigit <= 32) {
        highlightDigit = _highlightKeyMap[highlightKey] = _highlightNextDigit++;
    }
    return highlightDigit;
}

interface SetLabelStyleOpt<LDI> extends TextCommonParams {
    defaultText?: string | (
        (labelDataIndex: LDI, opt: SetLabelStyleOpt<LDI>) => string
    ),
    // Fetch text by:
    // opt.labelFetcher.getFormattedLabel(
    //     opt.labelDataIndex, 'normal'/'emphasis', null, opt.labelDimIndex, opt.labelProp
    // )
    labelFetcher?: {
        getFormattedLabel?: (
            // In MapDraw case it can be string (region name)
            labelDataIndex: LDI,
            state: DisplayState,
            dataType: string,
            labelDimIndex: number,
            labelProp: string,
            extendParams?: Partial<CallbackDataParams>
        ) => string
    },
    labelDataIndex?: LDI,
    labelDimIndex?: number
    labelProp?: string
}


function getLabelText<LDI>(opt?: SetLabelStyleOpt<LDI>, interpolateValues?: ParsedValue | ParsedValue[]) {
    const labelFetcher = opt.labelFetcher;
    const labelDataIndex = opt.labelDataIndex;
    const labelDimIndex = opt.labelDimIndex;
    const labelProp = opt.labelProp;

    let baseText;
    if (labelFetcher) {
        baseText = labelFetcher.getFormattedLabel(labelDataIndex, 'normal', null, labelDimIndex, labelProp, {
            value: interpolateValues
        });
    }
    if (baseText == null) {
        baseText = isFunction(opt.defaultText) ? opt.defaultText(labelDataIndex, opt) : opt.defaultText;
    }
    const emphasisStyleText = retrieve2(
        labelFetcher
            ? labelFetcher.getFormattedLabel(labelDataIndex, 'emphasis', null, labelDimIndex, labelProp)
            : null,
        baseText
    );
    return {
        normal: baseText,
        emphasis: emphasisStyleText
    };
}

/**
 * Set normal styles and emphasis styles about text on target element
 * If target is a ZRText. It will create a new style object.
 * If target is other Element. It will create or reuse ZRText which is attached on the target.
 * And create a new style object.
 *
 * NOTICE: Because the style on ZRText will be replaced with new(only x, y are keeped).
 * So please use the style on ZRText after use this method.
 */
export function setLabelStyle<LDI>(
    targetEl: Element,
    normalModel: Model,
    emphasisModel: Model,
    opt?: SetLabelStyleOpt<LDI>,
    normalSpecified?: TextStyleProps,
    emphasisSpecified?: TextStyleProps
    // TODO specified position?
) {
    opt = opt || EMPTY_OBJ;
    const isSetOnText = targetEl instanceof ZRText;

    const showNormal = normalModel.getShallow('show');
    const showEmphasis = emphasisModel.getShallow('show');

    // Consider performance, only fetch label when necessary.
    // If `normal.show` is `false` and `emphasis.show` is `true` and `emphasis.formatter` is not set,
    // label should be displayed, where text is fetched by `normal.formatter` or `opt.defaultText`.
    let richText = isSetOnText ? targetEl as ZRText : null;
    if (showNormal || showEmphasis) {
        if (!isSetOnText) {
            // Reuse the previous
            richText = targetEl.getTextContent();
            if (!richText) {
                richText = new ZRText();
                targetEl.setTextContent(richText);
            }
        }
        richText.ignore = !showNormal;

        const emphasisState = richText.ensureState('emphasis');
        emphasisState.ignore = !showEmphasis;

        // Always set `textStyle` even if `normalStyle.text` is null, because default
        // values have to be set on `normalStyle`.
        // If we set default values on `emphasisStyle`, consider case:
        // Firstly, `setOption(... label: {normal: {text: null}, emphasis: {show: true}} ...);`
        // Secondly, `setOption(... label: {noraml: {show: true, text: 'abc', color: 'red'} ...);`
        // Then the 'red' will not work on emphasis.
        const normalStyle = createTextStyle(
            normalModel,
            normalSpecified,
            opt,
            false,
            !isSetOnText
        );
        emphasisState.style = createTextStyle(
            emphasisModel,
            emphasisSpecified,
            opt,
            true,
            !isSetOnText
        );

        if (!isSetOnText) {
            // Always create new
            targetEl.setTextConfig(createTextConfig(
                normalStyle,
                normalModel,
                opt,
                false
            ));
            const targetElEmphasisState = targetEl.ensureState('emphasis');
            targetElEmphasisState.textConfig = createTextConfig(
                emphasisState.style,
                emphasisModel,
                opt,
                true
            );
        }

        // PENDING: if there is many requirements that emphasis position
        // need to be different from normal position, we might consider
        // auto slient is those cases.
        richText.silent = !!normalModel.getShallow('silent');

        const labelText = getLabelText(opt);
        normalStyle.text = labelText.normal;
        emphasisState.style.text = labelText.emphasis;

        // Keep x and y
        if (richText.style.x != null) {
            normalStyle.x = richText.style.x;
        }
        if (richText.style.y != null) {
            normalStyle.y = richText.style.y;
        }

        // Always create new style.
        richText.useStyle(normalStyle);

        richText.dirty();
    }
    else if (richText) {
        // Not display rich text.
        richText.ignore = true;
    }

    targetEl.dirty();
}

/**
 * Set basic textStyle properties.
 */
export function createTextStyle(
    textStyleModel: Model,
    specifiedTextStyle?: TextStyleProps,    // Can be overrided by settings in model.
    opt?: TextCommonParams,
    isEmphasis?: boolean,
    isAttached?: boolean // If text is attached on an element. If so, auto color will handling in zrender.
) {
    const textStyle: TextStyleProps = {};
    setTextStyleCommon(textStyle, textStyleModel, opt, isEmphasis, isAttached);
    specifiedTextStyle && extend(textStyle, specifiedTextStyle);
    // textStyle.host && textStyle.host.dirty && textStyle.host.dirty(false);

    return textStyle;
}

export function createTextConfig(
    textStyle: TextStyleProps,
    textStyleModel: Model,
    opt: TextCommonParams,
    isEmphasis: boolean
) {
    opt = opt || {};
    const textConfig: ElementTextConfig = {};
    let labelPosition;
    let labelRotate = textStyleModel.getShallow('rotate');
    const labelDistance = retrieve2(
        textStyleModel.getShallow('distance'), isEmphasis ? null : 5
    );
    const labelOffset = textStyleModel.getShallow('offset');

    labelPosition = textStyleModel.getShallow('position')
        || (isEmphasis ? null : 'inside');
    // 'outside' is not a valid zr textPostion value, but used
    // in bar series, and magric type should be considered.
    labelPosition === 'outside' && (labelPosition = opt.defaultOutsidePosition || 'top');

    if (labelPosition != null) {
        textConfig.position = labelPosition;
    }
    if (labelOffset != null) {
        textConfig.offset = labelOffset;
    }
    if (labelRotate != null) {
        labelRotate *= Math.PI / 180;
        textConfig.rotation = labelRotate;
    }
    if (labelDistance != null) {
        textConfig.distance = labelDistance;
    }

    // fill and auto is determined by the color of path fill if it's not specified by developers.
    textConfig.outsideFill = opt.autoColor || null;

    // if (!textStyle.fill) {
    //     textConfig.insideFill = 'auto';
    //     textConfig.outsideFill = opt.autoColor || null;
    // }
    // if (!textStyle.stroke) {
    //     textConfig.insideStroke = 'auto';
    // }
    // else if (opt.autoColor) {
    //     // TODO: stroke set to autoColor. if label is inside?
    //     textConfig.insideStroke = opt.autoColor;
    // }

    return textConfig;
}


/**
 * The uniform entry of set text style, that is, retrieve style definitions
 * from `model` and set to `textStyle` object.
 *
 * Never in merge mode, but in overwrite mode, that is, all of the text style
 * properties will be set. (Consider the states of normal and emphasis and
 * default value can be adopted, merge would make the logic too complicated
 * to manage.)
 */
function setTextStyleCommon(
    textStyle: TextStyleProps,
    textStyleModel: Model,
    opt?: TextCommonParams,
    isEmphasis?: boolean,
    isAttached?: boolean
) {
    // Consider there will be abnormal when merge hover style to normal style if given default value.
    opt = opt || EMPTY_OBJ;

    const ecModel = textStyleModel.ecModel;
    const globalTextStyle = ecModel && ecModel.option.textStyle;

    // Consider case:
    // {
    //     data: [{
    //         value: 12,
    //         label: {
    //             rich: {
    //                 // no 'a' here but using parent 'a'.
    //             }
    //         }
    //     }],
    //     rich: {
    //         a: { ... }
    //     }
    // }
    const richItemNames = getRichItemNames(textStyleModel);
    let richResult: TextStyleProps['rich'];
    if (richItemNames) {
        richResult = {};
        for (const name in richItemNames) {
            if (richItemNames.hasOwnProperty(name)) {
                // Cascade is supported in rich.
                const richTextStyle = textStyleModel.getModel(['rich', name]);
                // In rich, never `disableBox`.
                // FIXME: consider `label: {formatter: '{a|xx}', color: 'blue', rich: {a: {}}}`,
                // the default color `'blue'` will not be adopted if no color declared in `rich`.
                // That might confuses users. So probably we should put `textStyleModel` as the
                // root ancestor of the `richTextStyle`. But that would be a break change.
                setTokenTextStyle(richResult[name] = {}, richTextStyle, globalTextStyle, opt, isEmphasis, isAttached);
            }
        }
    }

    if (richResult) {
        textStyle.rich = richResult;
    }
    const overflow = textStyleModel.get('overflow');
    if (overflow) {
        textStyle.overflow = overflow;
    }

    setTokenTextStyle(textStyle, textStyleModel, globalTextStyle, opt, isEmphasis, isAttached, true);

    // TODO
    if (opt.forceRich && !opt.textStyle) {
        opt.textStyle = {};
    }
}

// Consider case:
// {
//     data: [{
//         value: 12,
//         label: {
//             rich: {
//                 // no 'a' here but using parent 'a'.
//             }
//         }
//     }],
//     rich: {
//         a: { ... }
//     }
// }
// TODO TextStyleModel
function getRichItemNames(textStyleModel: Model<LabelOption>) {
    // Use object to remove duplicated names.
    let richItemNameMap: Dictionary<number>;
    while (textStyleModel && textStyleModel !== textStyleModel.ecModel) {
        const rich = (textStyleModel.option || EMPTY_OBJ as LabelOption).rich;
        if (rich) {
            richItemNameMap = richItemNameMap || {};
            const richKeys = keys(rich);
            for (let i = 0; i < richKeys.length; i++) {
                const richKey = richKeys[i];
                richItemNameMap[richKey] = 1;
            }
        }
        textStyleModel = textStyleModel.parentModel;
    }
    return richItemNameMap;
}

const TEXT_PROPS_WITH_GLOBAL = [
    'fontStyle', 'fontWeight', 'fontSize', 'fontFamily',
    'textShadowColor', 'textShadowBlur', 'textShadowOffsetX', 'textShadowOffsetY'
] as const;

const TEXT_PROPS_SELF = [
    'align', 'lineHeight', 'width', 'height', 'tag', 'verticalAlign'
] as const;

const TEXT_PROPS_BOX = [
    'padding', 'borderWidth', 'borderRadius',
    'backgroundColor', 'borderColor',
    'shadowColor', 'shadowBlur', 'shadowOffsetX', 'shadowOffsetY'
] as const;

function setTokenTextStyle(
    textStyle: TextStyleProps['rich'][string],
    textStyleModel: Model<LabelOption>,
    globalTextStyle: LabelOption,
    opt?: TextCommonParams,
    isEmphasis?: boolean,
    isAttached?: boolean,
    isBlock?: boolean
) {
    // In merge mode, default value should not be given.
    globalTextStyle = !isEmphasis && globalTextStyle || EMPTY_OBJ;

    const autoColor = opt && opt.autoColor;
    let fillColor = textStyleModel.getShallow('color');
    let strokeColor = textStyleModel.getShallow('textBorderColor');
    if (fillColor === 'auto' && autoColor) {
        fillColor = autoColor;
    }
    if (strokeColor === 'auto' && autoColor) {
        strokeColor = autoColor;
    }
    fillColor = fillColor || globalTextStyle.color;
    strokeColor = strokeColor || globalTextStyle.textBorderColor;
    if (fillColor != null) {
        textStyle.fill = fillColor;
    }
    if (strokeColor != null) {
        textStyle.stroke = strokeColor;
    }

    const lineWidth = retrieve2(
        textStyleModel.getShallow('textBorderWidth'),
        globalTextStyle.textBorderWidth
    );
    if (lineWidth != null) {
        textStyle.lineWidth = lineWidth;
    }

    // TODO
    if (!isEmphasis && !isAttached) {
        // Set default finally.
        if (textStyle.fill == null && opt.autoColor) {
            textStyle.fill = opt.autoColor;
        }
    }

    // Do not use `getFont` here, because merge should be supported, where
    // part of these properties may be changed in emphasis style, and the
    // others should remain their original value got from normal style.
    for (let i = 0; i < TEXT_PROPS_WITH_GLOBAL.length; i++) {
        const key = TEXT_PROPS_WITH_GLOBAL[i];
        const val = retrieve2(textStyleModel.getShallow(key), globalTextStyle[key]);
        if (val != null) {
            (textStyle as any)[key] = val;
        }
    }

    for (let i = 0; i < TEXT_PROPS_SELF.length; i++) {
        const key = TEXT_PROPS_SELF[i];
        const val = textStyleModel.getShallow(key);
        if (val != null) {
            (textStyle as any)[key] = val;
        }
    }

    if (textStyle.verticalAlign == null) {
        const baseline = textStyleModel.getShallow('baseline');
        if (baseline != null) {
            textStyle.verticalAlign = baseline;
        }
    }


    if (!isBlock || !opt.disableBox) {
        if (textStyle.backgroundColor === 'auto' && autoColor) {
            textStyle.backgroundColor = autoColor;
        }
        if (textStyle.borderColor === 'auto' && autoColor) {
            textStyle.borderColor = autoColor;
        }

        for (let i = 0; i < TEXT_PROPS_BOX.length; i++) {
            const key = TEXT_PROPS_BOX[i];
            const val = textStyleModel.getShallow(key);
            if (val != null) {
                (textStyle as any)[key] = val;
            }
        }
    }
}

export function getFont(
    opt: Pick<TextCommonOption, 'fontStyle' | 'fontWeight' | 'fontSize' | 'fontFamily'>,
    ecModel: GlobalModel
) {
    const gTextStyleModel = ecModel && ecModel.getModel('textStyle');
    return trim([
        // FIXME in node-canvas fontWeight is before fontStyle
        opt.fontStyle || gTextStyleModel && gTextStyleModel.getShallow('fontStyle') || '',
        opt.fontWeight || gTextStyleModel && gTextStyleModel.getShallow('fontWeight') || '',
        (opt.fontSize || gTextStyleModel && gTextStyleModel.getShallow('fontSize') || 12) + 'px',
        opt.fontFamily || gTextStyleModel && gTextStyleModel.getShallow('fontFamily') || 'sans-serif'
    ].join(' '));
}

type AnimateOrSetPropsOption = {
    dataIndex?: number;
    cb?: () => void;
    isFrom?: boolean;
};

function animateOrSetProps<Props>(
    isUpdate: boolean,
    el: Element<Props>,
    props: Props,
    animatableModel?: Model<AnimationOptionMixin> & {
        getAnimationDelayParams?: (el: Element<Props>, dataIndex: number) => AnimationDelayCallbackParam
    },
<<<<<<< HEAD
    dataIndex?: AnimateOrSetPropsOption['dataIndex'] | AnimateOrSetPropsOption['cb'] | AnimateOrSetPropsOption,
    cb?: AnimateOrSetPropsOption['cb']
=======
    dataIndex?: number | (() => void),
    cb?: () => void,
    during?: (percent: number) => void
>>>>>>> 79fbcb92
) {
    let isFrom = false;
    if (typeof dataIndex === 'function') {
        during = cb;
        cb = dataIndex;
        dataIndex = null;
    }
    else if (isObject(dataIndex)) {
        cb = dataIndex.cb;
        isFrom = dataIndex.isFrom;
        dataIndex = dataIndex.dataIndex;
    }
    // Do not check 'animation' property directly here. Consider this case:
    // animation model is an `itemModel`, whose does not have `isAnimationEnabled`
    // but its parent model (`seriesModel`) does.
    const animationEnabled = animatableModel && animatableModel.isAnimationEnabled();

    if (animationEnabled) {
        let duration = animatableModel.getShallow(
            isUpdate ? 'animationDurationUpdate' : 'animationDuration'
        );
        const animationEasing = animatableModel.getShallow(
            isUpdate ? 'animationEasingUpdate' : 'animationEasing'
        );
        let animationDelay = animatableModel.getShallow(
            isUpdate ? 'animationDelayUpdate' : 'animationDelay'
        );
        if (typeof animationDelay === 'function') {
            animationDelay = animationDelay(
                dataIndex as number,
                animatableModel.getAnimationDelayParams
                    ? animatableModel.getAnimationDelayParams(el, dataIndex as number)
                    : null
            );
        }
        if (typeof duration === 'function') {
            duration = duration(dataIndex as number);
        }

        duration > 0
<<<<<<< HEAD
            ? (
                isFrom
                    ? el.animateFrom(props, {
                        duration,
                        delay: animationDelay || 0,
                        easing: animationEasing,
                        done: cb,
                        force: !!cb
                    })
                    : el.animateTo(props, {
                        duration,
                        delay: animationDelay || 0,
                        easing: animationEasing,
                        done: cb,
                        force: !!cb
                    })
            )
=======
            ? el.animateTo(props, {
                duration,
                delay: animationDelay || 0,
                easing: animationEasing,
                done: cb,
                force: !!cb || !!during,
                during: during
            })
>>>>>>> 79fbcb92
            : (el.stopAnimation(), el.attr(props), cb && cb());
    }
    else {
        el.stopAnimation();
        !isFrom && el.attr(props);
        cb && cb();
    }
}

/**
 * Update graphic element properties with or without animation according to the
 * configuration in series.
 *
 * Caution: this method will stop previous animation.
 * So do not use this method to one element twice before
 * animation starts, unless you know what you are doing.
 * @example
 *     graphic.updateProps(el, {
 *         position: [100, 100]
 *     }, seriesModel, dataIndex, function () { console.log('Animation done!'); });
 *     // Or
 *     graphic.updateProps(el, {
 *         position: [100, 100]
 *     }, seriesModel, function () { console.log('Animation done!'); });
 */
function updateProps<Props>(
    el: Element<Props>,
    props: Props,
    // TODO: TYPE AnimatableModel
    animatableModel?: Model<AnimationOptionMixin>,
<<<<<<< HEAD
    dataIndex?: AnimateOrSetPropsOption['dataIndex'] | AnimateOrSetPropsOption['cb'] | AnimateOrSetPropsOption,
    cb?: AnimateOrSetPropsOption['cb']
=======
    dataIndex?: number | (() => void),
    cb?: () => void,
    during?: () => void
>>>>>>> 79fbcb92
) {
    animateOrSetProps(true, el, props, animatableModel, dataIndex, cb, during);
}

export {updateProps};

/**
 * Init graphic element properties with or without animation according to the
 * configuration in series.
 *
 * Caution: this method will stop previous animation.
 * So do not use this method to one element twice before
 * animation starts, unless you know what you are doing.
 */
export function initProps<Props>(
    el: Element<Props>,
    props: Props,
    animatableModel?: Model<AnimationOptionMixin>,
<<<<<<< HEAD
    dataIndex?: AnimateOrSetPropsOption['dataIndex'] | AnimateOrSetPropsOption['cb'] | AnimateOrSetPropsOption,
    cb?: AnimateOrSetPropsOption['cb']
=======
    dataIndex?: number | (() => void),
    cb?: () => void,
    during?: () => void
) {
    animateOrSetProps(false, el, props, animatableModel, dataIndex, cb, during);
}

function animateOrSetLabel<Props extends PathProps>(
    isUpdate: boolean,
    el: Element<Props>,
    data: List,
    dataIndex: number,
    labelModel: Model<LabelOption>,
    seriesModel: SeriesModel,
    animatableModel?: Model<AnimationOptionMixin>,
    defaultTextGetter?: (value: ParsedValue[] | ParsedValue) => string
) {
    const element = el as Element<Props> & { __value: ParsedValue[] | ParsedValue };
    const valueAnimationEnabled = labelModel && labelModel.get('valueAnimation');
    if (valueAnimationEnabled) {
        const precisionOption = labelModel.get('precision');
        let precision: number = precisionOption === 'auto' ? 0 : precisionOption;

        let interpolateValues: (number | string)[] | (number | string);
        const rawValues = seriesModel.getRawValue(dataIndex);
        let isRawValueNumber = false;
        if (typeof rawValues === 'number') {
            isRawValueNumber = true;
            interpolateValues = rawValues;
        }
        else {
            interpolateValues = [];
            for (let i = 0; i < (rawValues as []).length; ++i) {
                const info = data.getDimensionInfo(i);
                if (info.type !== 'ordinal') {
                    interpolateValues.push((rawValues as [])[i]);
                }
            }
        }

        const during = (percent: number) => {
            let interpolated;
            if (isRawValueNumber) {
                const value = interpolateNumber(0, interpolateValues as number, percent);
                interpolated = numberUtil.round(value, precision);
            }
            else {
                interpolated = [];
                for (let i = 0, j = 0; i < (rawValues as []).length; ++i) {
                    const info = data.getDimensionInfo(i);
                    // Don't interpolate ordinal dims
                    if (info.type === 'ordinal') {
                        interpolated[i] = (rawValues as [])[i];
                    }
                    else {
                        const value = interpolateNumber(0, (interpolateValues as number[])[i], percent);
                        interpolated[i] = numberUtil.round(value), precision;
                        ++j;
                    }
                }
            }
            const text = el.getTextContent();
            if (text) {
                const labelText = getLabelText({
                    labelDataIndex: dataIndex,
                    labelFetcher: seriesModel,
                    defaultText: defaultTextGetter
                        ? defaultTextGetter(interpolated)
                        : interpolated + ''
                }, interpolated);
                text.style.text = labelText.normal;
                text.dirty();
            }
        };

        const props: ElementProps = {};
        animateOrSetProps(isUpdate, el, props, animatableModel, dataIndex, null, during);
    }
}

export function updateLabel<Props>(
    el: Element<Props>,
    data: List,
    dataIndex: number,
    labelModel: Model<LabelOption>,
    seriesModel: SeriesModel,
    animatableModel?: Model<AnimationOptionMixin>,
    defaultTextGetter?: (value: ParsedValue[] | ParsedValue) => string
) {
    animateOrSetLabel(true, el, data, dataIndex, labelModel, seriesModel, animatableModel, defaultTextGetter);
}

export function initLabel<Props>(
    el: Element<Props>,
    data: List,
    dataIndex: number,
    labelModel: Model<LabelOption>,
    seriesModel: SeriesModel,
    animatableModel?: Model<AnimationOptionMixin>,
    defaultTextGetter?: (value: ParsedValue[] | ParsedValue) => string
>>>>>>> 79fbcb92
) {
    animateOrSetLabel(false, el, data, dataIndex, labelModel, seriesModel, animatableModel, defaultTextGetter);
}

/**
 * Get transform matrix of target (param target),
 * in coordinate of its ancestor (param ancestor)
 *
 * @param target
 * @param [ancestor]
 */
export function getTransform(target: Transformable, ancestor?: Transformable): matrix.MatrixArray {
    const mat = matrix.identity([]);

    while (target && target !== ancestor) {
        matrix.mul(mat, target.getLocalTransform(), mat);
        target = target.parent;
    }

    return mat;
}

/**
 * Apply transform to an vertex.
 * @param target [x, y]
 * @param transform Can be:
 *      + Transform matrix: like [1, 0, 0, 1, 0, 0]
 *      + {position, rotation, scale}, the same as `zrender/Transformable`.
 * @param invert Whether use invert matrix.
 * @return [x, y]
 */
export function applyTransform(
    target: vector.VectorArray,
    transform: Transformable | matrix.MatrixArray,
    invert?: boolean
): number[] {
    if (transform && !isArrayLike(transform)) {
        transform = Transformable.getLocalTransform(transform);
    }

    if (invert) {
        transform = matrix.invert([], transform as matrix.MatrixArray);
    }
    return vector.applyTransform([], target, transform as matrix.MatrixArray);
}

/**
 * @param direction 'left' 'right' 'top' 'bottom'
 * @param transform Transform matrix: like [1, 0, 0, 1, 0, 0]
 * @param invert Whether use invert matrix.
 * @return Transformed direction. 'left' 'right' 'top' 'bottom'
 */
export function transformDirection(
    direction: 'left' | 'right' | 'top' | 'bottom',
    transform: matrix.MatrixArray,
    invert?: boolean
): 'left' | 'right' | 'top' | 'bottom' {

    // Pick a base, ensure that transform result will not be (0, 0).
    const hBase = (transform[4] === 0 || transform[5] === 0 || transform[0] === 0)
        ? 1 : Math.abs(2 * transform[4] / transform[0]);
    const vBase = (transform[4] === 0 || transform[5] === 0 || transform[2] === 0)
        ? 1 : Math.abs(2 * transform[4] / transform[2]);

    let vertex: vector.VectorArray = [
        direction === 'left' ? -hBase : direction === 'right' ? hBase : 0,
        direction === 'top' ? -vBase : direction === 'bottom' ? vBase : 0
    ];

    vertex = applyTransform(vertex, transform, invert);

    return Math.abs(vertex[0]) > Math.abs(vertex[1])
        ? (vertex[0] > 0 ? 'right' : 'left')
        : (vertex[1] > 0 ? 'bottom' : 'top');
}

function isNotGroup(el: Element): el is Displayable {
    return !el.isGroup;
}
function isPath(el: Displayable): el is Path {
    return (el as Path).shape != null;
}
/**
 * Apply group transition animation from g1 to g2.
 * If no animatableModel, no animation.
 */
export function groupTransition(
    g1: Group,
    g2: Group,
    animatableModel: Model<AnimationOptionMixin>
) {
    if (!g1 || !g2) {
        return;
    }

    function getElMap(g: Group) {
        const elMap: Dictionary<Displayable> = {};
        g.traverse(function (el: Element) {
            if (isNotGroup(el) && el.anid) {
                elMap[el.anid] = el;
            }
        });
        return elMap;
    }
    function getAnimatableProps(el: Displayable) {
        const obj: PathProps = {
            x: el.x,
            y: el.y,
            rotation: el.rotation
        };
        if (isPath(el)) {
            obj.shape = extend({}, el.shape);
        }
        return obj;
    }
    const elMap1 = getElMap(g1);

    g2.traverse(function (el) {
        if (isNotGroup(el) && el.anid) {
            const oldEl = elMap1[el.anid];
            if (oldEl) {
                const newProp = getAnimatableProps(el);
                el.attr(getAnimatableProps(oldEl));
                updateProps(el, newProp, animatableModel, getECData(el).dataIndex);
            }
        }
    });
}

export function clipPointsByRect(points: vector.VectorArray[], rect: ZRRectLike): number[][] {
    // FIXME: this way migth be incorrect when grpahic clipped by a corner.
    // and when element have border.
    return map(points, function (point) {
        let x = point[0];
        x = mathMax(x, rect.x);
        x = mathMin(x, rect.x + rect.width);
        let y = point[1];
        y = mathMax(y, rect.y);
        y = mathMin(y, rect.y + rect.height);
        return [x, y];
    });
}

/**
 * Return a new clipped rect. If rect size are negative, return undefined.
 */
export function clipRectByRect(targetRect: ZRRectLike, rect: ZRRectLike): ZRRectLike {
    const x = mathMax(targetRect.x, rect.x);
    const x2 = mathMin(targetRect.x + targetRect.width, rect.x + rect.width);
    const y = mathMax(targetRect.y, rect.y);
    const y2 = mathMin(targetRect.y + targetRect.height, rect.y + rect.height);

    // If the total rect is cliped, nothing, including the border,
    // should be painted. So return undefined.
    if (x2 >= x && y2 >= y) {
        return {
            x: x,
            y: y,
            width: x2 - x,
            height: y2 - y
        };
    }
}

export function createIcon(
    iconStr: string,    // Support 'image://' or 'path://' or direct svg path.
    opt?: Omit<DisplayableProps, 'style'>,
    rect?: ZRRectLike
): SVGPath | ZRImage {
    const innerOpts: DisplayableProps = extend({rectHover: true}, opt);
    const style: ZRStyleProps = innerOpts.style = {strokeNoScale: true};
    rect = rect || {x: -1, y: -1, width: 2, height: 2};

    if (iconStr) {
        return iconStr.indexOf('image://') === 0
            ? (
                (style as ImageStyleProps).image = iconStr.slice(8),
                defaults(style, rect),
                new ZRImage(innerOpts)
            )
            : (
                makePath(
                    iconStr.replace('path://', ''),
                    innerOpts,
                    rect,
                    'center'
                )
            );
    }
}

/**
 * Return `true` if the given line (line `a`) and the given polygon
 * are intersect.
 * Note that we do not count colinear as intersect here because no
 * requirement for that. We could do that if required in future.
 */
export function linePolygonIntersect(
    a1x: number, a1y: number, a2x: number, a2y: number,
    points: vector.VectorArray[]
): boolean {
    for (let i = 0, p2 = points[points.length - 1]; i < points.length; i++) {
        const p = points[i];
        if (lineLineIntersect(a1x, a1y, a2x, a2y, p[0], p[1], p2[0], p2[1])) {
            return true;
        }
        p2 = p;
    }
}

/**
 * Return `true` if the given two lines (line `a` and line `b`)
 * are intersect.
 * Note that we do not count colinear as intersect here because no
 * requirement for that. We could do that if required in future.
 */
export function lineLineIntersect(
    a1x: number, a1y: number, a2x: number, a2y: number,
    b1x: number, b1y: number, b2x: number, b2y: number
): boolean {
    // let `vec_m` to be `vec_a2 - vec_a1` and `vec_n` to be `vec_b2 - vec_b1`.
    const mx = a2x - a1x;
    const my = a2y - a1y;
    const nx = b2x - b1x;
    const ny = b2y - b1y;

    // `vec_m` and `vec_n` are parallel iff
    //     exising `k` such that `vec_m = k · vec_n`, equivalent to `vec_m X vec_n = 0`.
    const nmCrossProduct = crossProduct2d(nx, ny, mx, my);
    if (nearZero(nmCrossProduct)) {
        return false;
    }

    // `vec_m` and `vec_n` are intersect iff
    //     existing `p` and `q` in [0, 1] such that `vec_a1 + p * vec_m = vec_b1 + q * vec_n`,
    //     such that `q = ((vec_a1 - vec_b1) X vec_m) / (vec_n X vec_m)`
    //           and `p = ((vec_a1 - vec_b1) X vec_n) / (vec_n X vec_m)`.
    const b1a1x = a1x - b1x;
    const b1a1y = a1y - b1y;
    const q = crossProduct2d(b1a1x, b1a1y, mx, my) / nmCrossProduct;
    if (q < 0 || q > 1) {
        return false;
    }
    const p = crossProduct2d(b1a1x, b1a1y, nx, ny) / nmCrossProduct;
    if (p < 0 || p > 1) {
        return false;
    }

    return true;
}

/**
 * Cross product of 2-dimension vector.
 */
function crossProduct2d(x1: number, y1: number, x2: number, y2: number) {
    return x1 * y2 - x2 * y1;
}

function nearZero(val: number) {
    return val <= (1e-6) && val >= -(1e-6);
}


/**
 * ECData stored on graphic element
 */
export interface ECData {
    dataIndex?: number;
    dataModel?: DataModel;
    eventData?: ECEventData;
    seriesIndex?: number;
    dataType?: string;
}

export const getECData = makeInner<ECData, Element>();

// Register built-in shapes. These shapes might be overwirtten
// by users, although we do not recommend that.
registerShape('circle', Circle);
registerShape('sector', Sector);
registerShape('ring', Ring);
registerShape('polygon', Polygon);
registerShape('polyline', Polyline);
registerShape('rect', Rect);
registerShape('line', Line);
registerShape('bezierCurve', BezierCurve);
registerShape('arc', Arc);

export {
    Group,
    ZRImage as Image,
    ZRText as Text,
    Circle,
    Sector,
    Ring,
    Polygon,
    Polyline,
    Rect,
    Line,
    BezierCurve,
    Arc,
    IncrementalDisplayable,
    CompoundPath,
    LinearGradient,
    RadialGradient,
    BoundingRect,
    Path
};<|MERGE_RESOLUTION|>--- conflicted
+++ resolved
@@ -59,13 +59,10 @@
     DataModel,
     ECEventData,
     ZRStyleProps,
-<<<<<<< HEAD
-    TextCommonOption
-=======
+    TextCommonOption,
     SeriesOption,
     ParsedValue,
     CallbackDataParams
->>>>>>> 79fbcb92
 } from './types';
 import GlobalModel from '../model/Global';
 import { makeInner } from './model';
@@ -1065,6 +1062,7 @@
 type AnimateOrSetPropsOption = {
     dataIndex?: number;
     cb?: () => void;
+    during?: (percent: number) => void;
     isFrom?: boolean;
 };
 
@@ -1075,14 +1073,9 @@
     animatableModel?: Model<AnimationOptionMixin> & {
         getAnimationDelayParams?: (el: Element<Props>, dataIndex: number) => AnimationDelayCallbackParam
     },
-<<<<<<< HEAD
     dataIndex?: AnimateOrSetPropsOption['dataIndex'] | AnimateOrSetPropsOption['cb'] | AnimateOrSetPropsOption,
-    cb?: AnimateOrSetPropsOption['cb']
-=======
-    dataIndex?: number | (() => void),
-    cb?: () => void,
-    during?: (percent: number) => void
->>>>>>> 79fbcb92
+    cb?: AnimateOrSetPropsOption['cb'] | AnimateOrSetPropsOption['during'],
+    during?: AnimateOrSetPropsOption['during']
 ) {
     let isFrom = false;
     if (typeof dataIndex === 'function') {
@@ -1092,6 +1085,7 @@
     }
     else if (isObject(dataIndex)) {
         cb = dataIndex.cb;
+        during = dataIndex.during;
         isFrom = dataIndex.isFrom;
         dataIndex = dataIndex.dataIndex;
     }
@@ -1123,7 +1117,6 @@
         }
 
         duration > 0
-<<<<<<< HEAD
             ? (
                 isFrom
                     ? el.animateFrom(props, {
@@ -1131,32 +1124,24 @@
                         delay: animationDelay || 0,
                         easing: animationEasing,
                         done: cb,
-                        force: !!cb
+                        force: !!cb || !!during,
+                        during: during
                     })
                     : el.animateTo(props, {
                         duration,
                         delay: animationDelay || 0,
                         easing: animationEasing,
                         done: cb,
-                        force: !!cb
+                        force: !!cb || !!during,
+                        during: during
                     })
             )
-=======
-            ? el.animateTo(props, {
-                duration,
-                delay: animationDelay || 0,
-                easing: animationEasing,
-                done: cb,
-                force: !!cb || !!during,
-                during: during
-            })
->>>>>>> 79fbcb92
-            : (el.stopAnimation(), el.attr(props), cb && cb());
+            : (el.stopAnimation(), el.attr(props), cb && (cb as AnimateOrSetPropsOption['cb'])());
     }
     else {
         el.stopAnimation();
         !isFrom && el.attr(props);
-        cb && cb();
+        cb && (cb as AnimateOrSetPropsOption['cb'])();
     }
 }
 
@@ -1181,14 +1166,9 @@
     props: Props,
     // TODO: TYPE AnimatableModel
     animatableModel?: Model<AnimationOptionMixin>,
-<<<<<<< HEAD
     dataIndex?: AnimateOrSetPropsOption['dataIndex'] | AnimateOrSetPropsOption['cb'] | AnimateOrSetPropsOption,
-    cb?: AnimateOrSetPropsOption['cb']
-=======
-    dataIndex?: number | (() => void),
-    cb?: () => void,
-    during?: () => void
->>>>>>> 79fbcb92
+    cb?: AnimateOrSetPropsOption['cb'] | AnimateOrSetPropsOption['during'],
+    during?: AnimateOrSetPropsOption['during']
 ) {
     animateOrSetProps(true, el, props, animatableModel, dataIndex, cb, during);
 }
@@ -1207,13 +1187,9 @@
     el: Element<Props>,
     props: Props,
     animatableModel?: Model<AnimationOptionMixin>,
-<<<<<<< HEAD
     dataIndex?: AnimateOrSetPropsOption['dataIndex'] | AnimateOrSetPropsOption['cb'] | AnimateOrSetPropsOption,
-    cb?: AnimateOrSetPropsOption['cb']
-=======
-    dataIndex?: number | (() => void),
-    cb?: () => void,
-    during?: () => void
+    cb?: AnimateOrSetPropsOption['cb'] | AnimateOrSetPropsOption['during'],
+    during?: AnimateOrSetPropsOption['during']
 ) {
     animateOrSetProps(false, el, props, animatableModel, dataIndex, cb, during);
 }
@@ -1311,7 +1287,6 @@
     seriesModel: SeriesModel,
     animatableModel?: Model<AnimationOptionMixin>,
     defaultTextGetter?: (value: ParsedValue[] | ParsedValue) => string
->>>>>>> 79fbcb92
 ) {
     animateOrSetLabel(false, el, data, dataIndex, labelModel, seriesModel, animatableModel, defaultTextGetter);
 }
