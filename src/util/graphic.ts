/*
* Licensed to the Apache Software Foundation (ASF) under one
* or more contributor license agreements.  See the NOTICE file
* distributed with this work for additional information
* regarding copyright ownership.  The ASF licenses this file
* to you under the Apache License, Version 2.0 (the
* "License"); you may not use this file except in compliance
* with the License.  You may obtain a copy of the License at
*
*   http://www.apache.org/licenses/LICENSE-2.0
*
* Unless required by applicable law or agreed to in writing,
* software distributed under the License is distributed on an
* "AS IS" BASIS, WITHOUT WARRANTIES OR CONDITIONS OF ANY
* KIND, either express or implied.  See the License for the
* specific language governing permissions and limitations
* under the License.
*/

import * as pathTool from 'zrender/src/tool/path';
import * as matrix from 'zrender/src/core/matrix';
import * as vector from 'zrender/src/core/vector';
import Path, { PathProps } from 'zrender/src/graphic/Path';
import Transformable from 'zrender/src/core/Transformable';
import ZRImage, { ImageStyleProps } from 'zrender/src/graphic/Image';
import Group from 'zrender/src/graphic/Group';
import ZRText from 'zrender/src/graphic/Text';
import Circle from 'zrender/src/graphic/shape/Circle';
import Ellipse from 'zrender/src/graphic/shape/Ellipse';
import Sector from 'zrender/src/graphic/shape/Sector';
import Ring from 'zrender/src/graphic/shape/Ring';
import Polygon from 'zrender/src/graphic/shape/Polygon';
import Polyline from 'zrender/src/graphic/shape/Polyline';
import Rect from 'zrender/src/graphic/shape/Rect';
import Line from 'zrender/src/graphic/shape/Line';
import BezierCurve from 'zrender/src/graphic/shape/BezierCurve';
import Arc from 'zrender/src/graphic/shape/Arc';
import CompoundPath from 'zrender/src/graphic/CompoundPath';
import LinearGradient from 'zrender/src/graphic/LinearGradient';
import RadialGradient from 'zrender/src/graphic/RadialGradient';
import BoundingRect from 'zrender/src/core/BoundingRect';
import OrientedBoundingRect from 'zrender/src/core/OrientedBoundingRect';
import Point from 'zrender/src/core/Point';
import IncrementalDisplayable from 'zrender/src/graphic/IncrementalDisplayable';
import * as subPixelOptimizeUtil from 'zrender/src/graphic/helper/subPixelOptimize';
import { Dictionary } from 'zrender/src/core/types';
import Displayable, { DisplayableProps } from 'zrender/src/graphic/Displayable';
import Element, { ElementProps } from 'zrender/src/Element';
import Model from '../model/Model';
import {
    AnimationOptionMixin,
    LabelOption,
    AnimationDelayCallbackParam,
    ZRRectLike,
    ZRStyleProps,
    ParsedValue,
<<<<<<< HEAD
    BlurScope,
    InnerFocus,
    PayloadAnimationPart,
    SeriesDataType
=======
    PayloadAnimationPart
>>>>>>> d9d27e26
} from './types';
import {
    extend,
    isArrayLike,
    map,
    defaults,
    isObject
} from 'zrender/src/core/util';
import * as numberUtil from './number';
import SeriesModel from '../model/Series';
import {interpolateNumber} from 'zrender/src/animation/Animator';
import List from '../data/List';
import { getLabelText } from '../label/labelStyle';
import { AnimationEasing } from 'zrender/src/animation/easing';
import { getECData } from './ecData';


const mathMax = Math.max;
const mathMin = Math.min;

const _customShapeMap: Dictionary<{ new(): Path }> = {};

type ExtendShapeOpt = Parameters<typeof Path.extend>[0];
type ExtendShapeReturn = ReturnType<typeof Path.extend>;


/**
 * Extend shape with parameters
 */
export function extendShape(opts: ExtendShapeOpt): ExtendShapeReturn {
    return Path.extend(opts);
}

const extendPathFromString = pathTool.extendFromString;
type SVGPathOption = Parameters<typeof extendPathFromString>[1];
type SVGPathCtor = ReturnType<typeof extendPathFromString>;
type SVGPath = InstanceType<SVGPathCtor>;
/**
 * Extend path
 */
export function extendPath(pathData: string, opts: SVGPathOption): SVGPathCtor {
    return extendPathFromString(pathData, opts);
}

/**
 * Register a user defined shape.
 * The shape class can be fetched by `getShapeClass`
 * This method will overwrite the registered shapes, including
 * the registered built-in shapes, if using the same `name`.
 * The shape can be used in `custom series` and
 * `graphic component` by declaring `{type: name}`.
 *
 * @param name
 * @param ShapeClass Can be generated by `extendShape`.
 */
export function registerShape(name: string, ShapeClass: {new(): Path}) {
    _customShapeMap[name] = ShapeClass;
}

/**
 * Find shape class registered by `registerShape`. Usually used in
 * fetching user defined shape.
 *
 * [Caution]:
 * (1) This method **MUST NOT be used inside echarts !!!**, unless it is prepared
 * to use user registered shapes.
 * Because the built-in shape (see `getBuiltInShape`) will be registered by
 * `registerShape` by default. That enables users to get both built-in
 * shapes as well as the shapes belonging to themsleves. But users can overwrite
 * the built-in shapes by using names like 'circle', 'rect' via calling
 * `registerShape`. So the echarts inner featrues should not fetch shapes from here
 * in case that it is overwritten by users, except that some features, like
 * `custom series`, `graphic component`, do it deliberately.
 *
 * (2) In the features like `custom series`, `graphic component`, the user input
 * `{tpye: 'xxx'}` does not only specify shapes but also specify other graphic
 * elements like `'group'`, `'text'`, `'image'` or event `'path'`. Those names
 * are reserved names, that is, if some user register a shape named `'image'`,
 * the shape will not be used. If we intending to add some more reserved names
 * in feature, that might bring break changes (disable some existing user shape
 * names). But that case probably rearly happen. So we dont make more mechanism
 * to resolve this issue here.
 *
 * @param name
 * @return The shape class. If not found, return nothing.
 */
export function getShapeClass(name: string): {new(): Path} {
    if (_customShapeMap.hasOwnProperty(name)) {
        return _customShapeMap[name];
    }
}

/**
 * Create a path element from path data string
 * @param pathData
 * @param opts
 * @param rect
 * @param layout 'center' or 'cover' default to be cover
 */
export function makePath(
    pathData: string,
    opts: SVGPathOption,
    rect: ZRRectLike,
    layout?: 'center' | 'cover'
): SVGPath {
    const path = pathTool.createFromString(pathData, opts);
    if (rect) {
        if (layout === 'center') {
            rect = centerGraphic(rect, path.getBoundingRect());
        }
        resizePath(path, rect);
    }
    return path;
}

/**
 * Create a image element from image url
 * @param imageUrl image url
 * @param opts options
 * @param rect constrain rect
 * @param layout 'center' or 'cover'. Default to be 'cover'
 */
export function makeImage(
    imageUrl: string,
    rect: ZRRectLike,
    layout?: 'center' | 'cover'
) {
    const zrImg = new ZRImage({
        style: {
            image: imageUrl,
            x: rect.x,
            y: rect.y,
            width: rect.width,
            height: rect.height
        },
        onload(img) {
            if (layout === 'center') {
                const boundingRect = {
                    width: img.width,
                    height: img.height
                };
                zrImg.setStyle(centerGraphic(rect, boundingRect));
            }
        }
    });
    return zrImg;
}

/**
 * Get position of centered element in bounding box.
 *
 * @param  rect         element local bounding box
 * @param  boundingRect constraint bounding box
 * @return element position containing x, y, width, and height
 */
function centerGraphic(rect: ZRRectLike, boundingRect: {
    width: number
    height: number
}): ZRRectLike {
    // Set rect to center, keep width / height ratio.
    const aspect = boundingRect.width / boundingRect.height;
    let width = rect.height * aspect;
    let height;
    if (width <= rect.width) {
        height = rect.height;
    }
    else {
        width = rect.width;
        height = width / aspect;
    }
    const cx = rect.x + rect.width / 2;
    const cy = rect.y + rect.height / 2;

    return {
        x: cx - width / 2,
        y: cy - height / 2,
        width: width,
        height: height
    };
}

export const mergePath = pathTool.mergePath;

/**
 * Resize a path to fit the rect
 * @param path
 * @param rect
 */
export function resizePath(path: SVGPath, rect: ZRRectLike): void {
    if (!path.applyTransform) {
        return;
    }

    const pathRect = path.getBoundingRect();

    const m = pathRect.calculateTransform(rect);

    path.applyTransform(m);
}

/**
 * Sub pixel optimize line for canvas
 */
export function subPixelOptimizeLine(param: {
    shape: {
        x1: number, y1: number, x2: number, y2: number
    },
    style: {
        lineWidth: number
    }
}) {
    subPixelOptimizeUtil.subPixelOptimizeLine(param.shape, param.shape, param.style);
    return param;
}

/**
 * Sub pixel optimize rect for canvas
 */
export function subPixelOptimizeRect(param: {
    shape: {
        x: number, y: number, width: number, height: number
    },
    style: {
        lineWidth: number
    }
}) {
    subPixelOptimizeUtil.subPixelOptimizeRect(param.shape, param.shape, param.style);
    return param;
}

/**
 * Sub pixel optimize for canvas
 *
 * @param position Coordinate, such as x, y
 * @param lineWidth Should be nonnegative integer.
 * @param positiveOrNegative Default false (negative).
 * @return Optimized position.
 */
export const subPixelOptimize = subPixelOptimizeUtil.subPixelOptimize;


type AnimateOrSetPropsOption = {
    dataIndex?: number;
    cb?: () => void;
    during?: (percent: number) => void;
    isFrom?: boolean;
};

function animateOrSetProps<Props>(
    animationType: 'init' | 'update' | 'remove',
    el: Element<Props>,
    props: Props,
    animatableModel?: Model<AnimationOptionMixin> & {
        getAnimationDelayParams?: (el: Element<Props>, dataIndex: number) => AnimationDelayCallbackParam
    },
    dataIndex?: AnimateOrSetPropsOption['dataIndex'] | AnimateOrSetPropsOption['cb'] | AnimateOrSetPropsOption,
    cb?: AnimateOrSetPropsOption['cb'] | AnimateOrSetPropsOption['during'],
    during?: AnimateOrSetPropsOption['during']
) {
    let isFrom = false;
    if (typeof dataIndex === 'function') {
        during = cb;
        cb = dataIndex;
        dataIndex = null;
    }
    else if (isObject(dataIndex)) {
        cb = dataIndex.cb;
        during = dataIndex.during;
        isFrom = dataIndex.isFrom;
        dataIndex = dataIndex.dataIndex;
    }
    const isUpdate = animationType === 'update';
    const isRemove = animationType === 'remove';

    let animationPayload: PayloadAnimationPart;
    // Check if there is global animation configuration from dataZoom/resize can override the config in option.
    // If animation is enabled. Will use this animation config in payload.
    // If animation is disabled. Just ignore it.
    if (animatableModel && animatableModel.ecModel) {
        const updatePayload = animatableModel.ecModel.getUpdatePayload();
        animationPayload = (updatePayload && updatePayload.animation) as PayloadAnimationPart;
    }
    const animationEnabled = animatableModel && animatableModel.isAnimationEnabled();

    if (animationEnabled) {
        let duration: number | Function;
        let animationEasing: AnimationEasing;
        let animationDelay: number | Function;
        if (animationPayload) {
            duration = animationPayload.duration || 0;
            animationEasing = animationPayload.easing || 'cubicOut';
            animationDelay = animationPayload.delay || 0;
        }
        else if (isRemove) {
            duration = 200;
            animationEasing = 'cubicOut';
            animationDelay = 0;
        }
        else {
            duration = animatableModel.getShallow(
                isUpdate ? 'animationDurationUpdate' : 'animationDuration'
            );
            animationEasing = animatableModel.getShallow(
                isUpdate ? 'animationEasingUpdate' : 'animationEasing'
            );
            animationDelay = animatableModel.getShallow(
                isUpdate ? 'animationDelayUpdate' : 'animationDelay'
            );
            if (typeof animationDelay === 'function') {
                animationDelay = animationDelay(
                    dataIndex as number,
                    animatableModel.getAnimationDelayParams
                        ? animatableModel.getAnimationDelayParams(el, dataIndex as number)
                        : null
                );
            }
            if (typeof duration === 'function') {
                duration = duration(dataIndex as number);
            }
        }

        if (!isRemove) {
            // Must stop the remove animation.
            el.stopAnimation('remove');
        }

        duration > 0
            ? (
                isFrom
                    ? el.animateFrom(props, {
                        duration: duration as number,
                        delay: animationDelay as number || 0,
                        easing: animationEasing,
                        done: cb,
                        force: !!cb || !!during,
                        scope: animationType,
                        during: during
                    })
                    : el.animateTo(props, {
                        duration: duration as number,
                        delay: animationDelay as number || 0,
                        easing: animationEasing,
                        done: cb,
                        force: !!cb || !!during,
                        setToFinal: true,
                        scope: animationType,
                        during: during
                    })
            )
            : (el.stopAnimation(), el.attr(props), cb && (cb as AnimateOrSetPropsOption['cb'])());
    }
    else {
        el.stopAnimation();
        !isFrom && el.attr(props);
        cb && (cb as AnimateOrSetPropsOption['cb'])();
    }
}

/**
 * Update graphic element properties with or without animation according to the
 * configuration in series.
 *
 * Caution: this method will stop previous animation.
 * So do not use this method to one element twice before
 * animation starts, unless you know what you are doing.
 * @example
 *     graphic.updateProps(el, {
 *         position: [100, 100]
 *     }, seriesModel, dataIndex, function () { console.log('Animation done!'); });
 *     // Or
 *     graphic.updateProps(el, {
 *         position: [100, 100]
 *     }, seriesModel, function () { console.log('Animation done!'); });
 */
function updateProps<Props>(
    el: Element<Props>,
    props: Props,
    // TODO: TYPE AnimatableModel
    animatableModel?: Model<AnimationOptionMixin>,
    dataIndex?: AnimateOrSetPropsOption['dataIndex'] | AnimateOrSetPropsOption['cb'] | AnimateOrSetPropsOption,
    cb?: AnimateOrSetPropsOption['cb'] | AnimateOrSetPropsOption['during'],
    during?: AnimateOrSetPropsOption['during']
) {
    animateOrSetProps('update', el, props, animatableModel, dataIndex, cb, during);
}

export {updateProps};

/**
 * Init graphic element properties with or without animation according to the
 * configuration in series.
 *
 * Caution: this method will stop previous animation.
 * So do not use this method to one element twice before
 * animation starts, unless you know what you are doing.
 */
export function initProps<Props>(
    el: Element<Props>,
    props: Props,
    animatableModel?: Model<AnimationOptionMixin>,
    dataIndex?: AnimateOrSetPropsOption['dataIndex'] | AnimateOrSetPropsOption['cb'] | AnimateOrSetPropsOption,
    cb?: AnimateOrSetPropsOption['cb'] | AnimateOrSetPropsOption['during'],
    during?: AnimateOrSetPropsOption['during']
) {
    animateOrSetProps('init', el, props, animatableModel, dataIndex, cb, during);
}

/**
 * Remove graphic element
 */
export function removeElement<Props>(
    el: Element<Props>,
    props: Props,
    animatableModel?: Model<AnimationOptionMixin>,
    dataIndex?: AnimateOrSetPropsOption['dataIndex'] | AnimateOrSetPropsOption['cb'] | AnimateOrSetPropsOption,
    cb?: AnimateOrSetPropsOption['cb'] | AnimateOrSetPropsOption['during'],
    during?: AnimateOrSetPropsOption['during']
) {
    animateOrSetProps('remove', el, props, animatableModel, dataIndex, cb, during);
}

function fadeOutDisplayable(
    el: Displayable,
    animatableModel?: Model<AnimationOptionMixin>,
    dataIndex?: number,
    done?: AnimateOrSetPropsOption['cb']
) {
    el.removeTextContent();
    el.removeTextGuideLine();
    removeElement(el, {
        style: {
            opacity: 0
        }
    }, animatableModel, dataIndex, done);
}

export function removeElementWithFadeOut(
    el: Element,
    animatableModel?: Model<AnimationOptionMixin>,
    dataIndex?: number
) {
    function doRemove() {
        el.parent && el.parent.remove(el);
    }
    // Hide label and labelLine first
    // TODO Also use fade out animation?
    if (!el.isGroup) {
        fadeOutDisplayable(el as Displayable, animatableModel, dataIndex, doRemove);
    }
    else {
        (el as Group).traverse(function (disp: Displayable) {
            if (!disp.isGroup) {
                // Can invoke doRemove multiple times.
                fadeOutDisplayable(disp as Displayable, animatableModel, dataIndex, doRemove);
            }
        });
    }
}

/**
 * If element is removed.
 * It can determine if element is having remove animation.
 */
export function isElementRemoved(el: Element) {
    if (!el.__zr) {
        return true;
    }
    for (let i = 0; i < el.animators.length; i++) {
        const animator = el.animators[i];
        if (animator.scope === 'remove') {
            return true;
        }
    }
    return false;
}

function animateOrSetLabel<Props extends PathProps>(
    animationType: 'init' | 'update' | 'remove',
    el: Element<Props>,
    data: List,
    dataIndex: number,
    labelModel: Model<LabelOption>,
    seriesModel: SeriesModel,
    animatableModel?: Model<AnimationOptionMixin>,
    defaultTextGetter?: (value: ParsedValue[] | ParsedValue) => string
) {
    const valueAnimationEnabled = labelModel && labelModel.get('valueAnimation');
    if (valueAnimationEnabled) {
        const precisionOption = labelModel.get('precision');
        const precision: number = precisionOption === 'auto' ? 0 : precisionOption;

        let interpolateValues: (number | string)[] | (number | string);
        const rawValues = seriesModel.getRawValue(dataIndex);
        let isRawValueNumber = false;
        if (typeof rawValues === 'number') {
            isRawValueNumber = true;
            interpolateValues = rawValues;
        }
        else {
            interpolateValues = [];
            for (let i = 0; i < (rawValues as []).length; ++i) {
                const info = data.getDimensionInfo(i);
                if (info.type !== 'ordinal') {
                    interpolateValues.push((rawValues as [])[i]);
                }
            }
        }

        const during = (percent: number) => {
            let interpolated;
            if (isRawValueNumber) {
                const value = interpolateNumber(0, interpolateValues as number, percent);
                interpolated = numberUtil.round(value, precision);
            }
            else {
                interpolated = [];
                for (let i = 0; i < (rawValues as []).length; ++i) {
                    const info = data.getDimensionInfo(i);
                    // Don't interpolate ordinal dims
                    if (info.type === 'ordinal') {
                        interpolated[i] = (rawValues as [])[i];
                    }
                    else {
                        const value = interpolateNumber(0, (interpolateValues as number[])[i], percent);
                        interpolated[i] = numberUtil.round(value), precision;
                    }
                }
            }
            const text = el.getTextContent();
            if (text) {
                const labelText = getLabelText({
                    labelDataIndex: dataIndex,
                    labelFetcher: seriesModel,
                    defaultText: defaultTextGetter
                        ? defaultTextGetter(interpolated)
                        : interpolated + ''
                }, {normal: labelModel}, interpolated);
                text.style.text = labelText.normal;
                text.dirty();
            }
        };

        const props: ElementProps = {};
        animateOrSetProps(animationType, el, props, animatableModel, dataIndex, null, during);
    }
}

export function updateLabel<Props>(
    el: Element<Props>,
    data: List,
    dataIndex: number,
    labelModel: Model<LabelOption>,
    seriesModel: SeriesModel,
    animatableModel?: Model<AnimationOptionMixin>,
    defaultTextGetter?: (value: ParsedValue[] | ParsedValue) => string
) {
    animateOrSetLabel('update', el, data, dataIndex, labelModel, seriesModel, animatableModel, defaultTextGetter);
}

export function initLabel<Props>(
    el: Element<Props>,
    data: List,
    dataIndex: number,
    labelModel: Model<LabelOption>,
    seriesModel: SeriesModel,
    animatableModel?: Model<AnimationOptionMixin>,
    defaultTextGetter?: (value: ParsedValue[] | ParsedValue) => string
) {
    animateOrSetLabel('init', el, data, dataIndex, labelModel, seriesModel, animatableModel, defaultTextGetter);
}

/**
 * Get transform matrix of target (param target),
 * in coordinate of its ancestor (param ancestor)
 *
 * @param target
 * @param [ancestor]
 */
export function getTransform(target: Transformable, ancestor?: Transformable): matrix.MatrixArray {
    const mat = matrix.identity([]);

    while (target && target !== ancestor) {
        matrix.mul(mat, target.getLocalTransform(), mat);
        target = target.parent;
    }

    return mat;
}

/**
 * Apply transform to an vertex.
 * @param target [x, y]
 * @param transform Can be:
 *      + Transform matrix: like [1, 0, 0, 1, 0, 0]
 *      + {position, rotation, scale}, the same as `zrender/Transformable`.
 * @param invert Whether use invert matrix.
 * @return [x, y]
 */
export function applyTransform(
    target: vector.VectorArray,
    transform: Transformable | matrix.MatrixArray,
    invert?: boolean
): number[] {
    if (transform && !isArrayLike(transform)) {
        transform = Transformable.getLocalTransform(transform);
    }

    if (invert) {
        transform = matrix.invert([], transform as matrix.MatrixArray);
    }
    return vector.applyTransform([], target, transform as matrix.MatrixArray);
}

/**
 * @param direction 'left' 'right' 'top' 'bottom'
 * @param transform Transform matrix: like [1, 0, 0, 1, 0, 0]
 * @param invert Whether use invert matrix.
 * @return Transformed direction. 'left' 'right' 'top' 'bottom'
 */
export function transformDirection(
    direction: 'left' | 'right' | 'top' | 'bottom',
    transform: matrix.MatrixArray,
    invert?: boolean
): 'left' | 'right' | 'top' | 'bottom' {

    // Pick a base, ensure that transform result will not be (0, 0).
    const hBase = (transform[4] === 0 || transform[5] === 0 || transform[0] === 0)
        ? 1 : Math.abs(2 * transform[4] / transform[0]);
    const vBase = (transform[4] === 0 || transform[5] === 0 || transform[2] === 0)
        ? 1 : Math.abs(2 * transform[4] / transform[2]);

    let vertex: vector.VectorArray = [
        direction === 'left' ? -hBase : direction === 'right' ? hBase : 0,
        direction === 'top' ? -vBase : direction === 'bottom' ? vBase : 0
    ];

    vertex = applyTransform(vertex, transform, invert);

    return Math.abs(vertex[0]) > Math.abs(vertex[1])
        ? (vertex[0] > 0 ? 'right' : 'left')
        : (vertex[1] > 0 ? 'bottom' : 'top');
}

function isNotGroup(el: Element): el is Displayable {
    return !el.isGroup;
}
function isPath(el: Displayable): el is Path {
    return (el as Path).shape != null;
}
/**
 * Apply group transition animation from g1 to g2.
 * If no animatableModel, no animation.
 */
export function groupTransition(
    g1: Group,
    g2: Group,
    animatableModel: Model<AnimationOptionMixin>
) {
    if (!g1 || !g2) {
        return;
    }

    function getElMap(g: Group) {
        const elMap: Dictionary<Displayable> = {};
        g.traverse(function (el: Element) {
            if (isNotGroup(el) && el.anid) {
                elMap[el.anid] = el;
            }
        });
        return elMap;
    }
    function getAnimatableProps(el: Displayable) {
        const obj: PathProps = {
            x: el.x,
            y: el.y,
            rotation: el.rotation
        };
        if (isPath(el)) {
            obj.shape = extend({}, el.shape);
        }
        return obj;
    }
    const elMap1 = getElMap(g1);

    g2.traverse(function (el) {
        if (isNotGroup(el) && el.anid) {
            const oldEl = elMap1[el.anid];
            if (oldEl) {
                const newProp = getAnimatableProps(el);
                el.attr(getAnimatableProps(oldEl));
                updateProps(el, newProp, animatableModel, getECData(el).dataIndex);
            }
        }
    });
}

export function clipPointsByRect(points: vector.VectorArray[], rect: ZRRectLike): number[][] {
    // FIXME: this way migth be incorrect when grpahic clipped by a corner.
    // and when element have border.
    return map(points, function (point) {
        let x = point[0];
        x = mathMax(x, rect.x);
        x = mathMin(x, rect.x + rect.width);
        let y = point[1];
        y = mathMax(y, rect.y);
        y = mathMin(y, rect.y + rect.height);
        return [x, y];
    });
}

/**
 * Return a new clipped rect. If rect size are negative, return undefined.
 */
export function clipRectByRect(targetRect: ZRRectLike, rect: ZRRectLike): ZRRectLike {
    const x = mathMax(targetRect.x, rect.x);
    const x2 = mathMin(targetRect.x + targetRect.width, rect.x + rect.width);
    const y = mathMax(targetRect.y, rect.y);
    const y2 = mathMin(targetRect.y + targetRect.height, rect.y + rect.height);

    // If the total rect is cliped, nothing, including the border,
    // should be painted. So return undefined.
    if (x2 >= x && y2 >= y) {
        return {
            x: x,
            y: y,
            width: x2 - x,
            height: y2 - y
        };
    }
}

export function createIcon(
    iconStr: string,    // Support 'image://' or 'path://' or direct svg path.
    opt?: Omit<DisplayableProps, 'style'>,
    rect?: ZRRectLike
): SVGPath | ZRImage {
    const innerOpts: DisplayableProps = extend({rectHover: true}, opt);
    const style: ZRStyleProps = innerOpts.style = {strokeNoScale: true};
    rect = rect || {x: -1, y: -1, width: 2, height: 2};

    if (iconStr) {
        return iconStr.indexOf('image://') === 0
            ? (
                (style as ImageStyleProps).image = iconStr.slice(8),
                defaults(style, rect),
                new ZRImage(innerOpts)
            )
            : (
                makePath(
                    iconStr.replace('path://', ''),
                    innerOpts,
                    rect,
                    'center'
                )
            );
    }
}

/**
 * Return `true` if the given line (line `a`) and the given polygon
 * are intersect.
 * Note that we do not count colinear as intersect here because no
 * requirement for that. We could do that if required in future.
 */
export function linePolygonIntersect(
    a1x: number, a1y: number, a2x: number, a2y: number,
    points: vector.VectorArray[]
): boolean {
    for (let i = 0, p2 = points[points.length - 1]; i < points.length; i++) {
        const p = points[i];
        if (lineLineIntersect(a1x, a1y, a2x, a2y, p[0], p[1], p2[0], p2[1])) {
            return true;
        }
        p2 = p;
    }
}

/**
 * Return `true` if the given two lines (line `a` and line `b`)
 * are intersect.
 * Note that we do not count colinear as intersect here because no
 * requirement for that. We could do that if required in future.
 */
export function lineLineIntersect(
    a1x: number, a1y: number, a2x: number, a2y: number,
    b1x: number, b1y: number, b2x: number, b2y: number
): boolean {
    // let `vec_m` to be `vec_a2 - vec_a1` and `vec_n` to be `vec_b2 - vec_b1`.
    const mx = a2x - a1x;
    const my = a2y - a1y;
    const nx = b2x - b1x;
    const ny = b2y - b1y;

    // `vec_m` and `vec_n` are parallel iff
    //     exising `k` such that `vec_m = k · vec_n`, equivalent to `vec_m X vec_n = 0`.
    const nmCrossProduct = crossProduct2d(nx, ny, mx, my);
    if (nearZero(nmCrossProduct)) {
        return false;
    }

    // `vec_m` and `vec_n` are intersect iff
    //     existing `p` and `q` in [0, 1] such that `vec_a1 + p * vec_m = vec_b1 + q * vec_n`,
    //     such that `q = ((vec_a1 - vec_b1) X vec_m) / (vec_n X vec_m)`
    //           and `p = ((vec_a1 - vec_b1) X vec_n) / (vec_n X vec_m)`.
    const b1a1x = a1x - b1x;
    const b1a1y = a1y - b1y;
    const q = crossProduct2d(b1a1x, b1a1y, mx, my) / nmCrossProduct;
    if (q < 0 || q > 1) {
        return false;
    }
    const p = crossProduct2d(b1a1x, b1a1y, nx, ny) / nmCrossProduct;
    if (p < 0 || p > 1) {
        return false;
    }

    return true;
}

/**
 * Cross product of 2-dimension vector.
 */
function crossProduct2d(x1: number, y1: number, x2: number, y2: number) {
    return x1 * y2 - x2 * y1;
}

function nearZero(val: number) {
    return val <= (1e-6) && val >= -(1e-6);
}


<<<<<<< HEAD
/**
 * ECData stored on graphic element
 */
export interface ECData {
    dataIndex?: number;
    dataModel?: DataModel;
    eventData?: ECEventData;
    seriesIndex?: number;
    dataType?: SeriesDataType;

    focus?: InnerFocus
    blurScope?: BlurScope
}

export const getECData = makeInner<ECData, Element>();

=======
>>>>>>> d9d27e26
// Register built-in shapes. These shapes might be overwirtten
// by users, although we do not recommend that.
registerShape('circle', Circle);
registerShape('ellipse', Ellipse);
registerShape('sector', Sector);
registerShape('ring', Ring);
registerShape('polygon', Polygon);
registerShape('polyline', Polyline);
registerShape('rect', Rect);
registerShape('line', Line);
registerShape('bezierCurve', BezierCurve);
registerShape('arc', Arc);

export {
    Group,
    ZRImage as Image,
    ZRText as Text,
    Circle,
    Ellipse,
    Sector,
    Ring,
    Polygon,
    Polyline,
    Rect,
    Line,
    BezierCurve,
    Arc,
    IncrementalDisplayable,
    CompoundPath,
    LinearGradient,
    RadialGradient,
    BoundingRect,
    OrientedBoundingRect,
    Point,
    Path
};<|MERGE_RESOLUTION|>--- conflicted
+++ resolved
@@ -54,14 +54,7 @@
     ZRRectLike,
     ZRStyleProps,
     ParsedValue,
-<<<<<<< HEAD
-    BlurScope,
-    InnerFocus,
-    PayloadAnimationPart,
-    SeriesDataType
-=======
     PayloadAnimationPart
->>>>>>> d9d27e26
 } from './types';
 import {
     extend,
@@ -892,25 +885,6 @@
 }
 
 
-<<<<<<< HEAD
-/**
- * ECData stored on graphic element
- */
-export interface ECData {
-    dataIndex?: number;
-    dataModel?: DataModel;
-    eventData?: ECEventData;
-    seriesIndex?: number;
-    dataType?: SeriesDataType;
-
-    focus?: InnerFocus
-    blurScope?: BlurScope
-}
-
-export const getECData = makeInner<ECData, Element>();
-
-=======
->>>>>>> d9d27e26
 // Register built-in shapes. These shapes might be overwirtten
 // by users, although we do not recommend that.
 registerShape('circle', Circle);
