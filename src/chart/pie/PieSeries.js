define(function(require) {

    'use strict';

    var List = require('../../data/List');
    var zrUtil = require('zrender/core/util');
    var modelUtil = require('../../util/model');
    var completeDimensions = require('../../data/helper/completeDimensions');

    var dataSelectableMixin = require('../helper/dataSelectableMixin');

    var PieSeries = require('../../echarts').extendSeriesModel({

        type: 'series.pie',

        // Overwrite
        init: function (option) {
            PieSeries.superApply(this, 'init', arguments);

            // Enable legend selection for each data item
            // Use a function instead of direct access because data reference may changed
            this.legendDataProvider = function () {
                return this._dataBeforeProcessed;
            };

            this.updateSelectedMap();

            this._defaultLabelLine(option);
        },

        // Overwrite
        mergeOption: function (newOption) {
            PieSeries.superCall(this, 'mergeOption', newOption);
            this.updateSelectedMap();
        },

        getInitialData: function (option, ecModel) {
            var dimensions = completeDimensions(['value'], option.data);
            var list = new List(dimensions, this);
            list.initData(option.data);
            return list;
        },

        // Overwrite
        getDataParams: function (dataIndex) {
            var data = this._data;
<<<<<<< HEAD
            var params = PieSeries.superCall(this, 'getDataParams', dataIndex);
=======
            var params = this.$superCall('getDataParams', dataIndex);
            var sum = data.getSum('value');
>>>>>>> 96df3379
            // FIXME toFixed?
            //
            // Percent is 0 if sum is 0
            params.percent = !sum ? 0 : +(data.get('value', dataIndex) / sum * 100).toFixed(2);

            params.$vars.push('percent');
            return params;
        },

        _defaultLabelLine: function (option) {
            // Extend labelLine emphasis
            modelUtil.defaultEmphasis(option.labelLine, ['show']);

            var labelLineNormalOpt = option.labelLine.normal;
            var labelLineEmphasisOpt = option.labelLine.emphasis;
            // Not show label line if `label.normal.show = false`
            labelLineNormalOpt.show = labelLineNormalOpt.show
                && option.label.normal.show;
            labelLineEmphasisOpt.show = labelLineEmphasisOpt.show
                && option.label.emphasis.show;
        },

        defaultOption: {
            zlevel: 0,
            z: 2,
            legendHoverLink: true,

            hoverAnimation: true,
            // 默认全局居中
            center: ['50%', '50%'],
            radius: [0, '75%'],
            // 默认顺时针
            clockwise: true,
            startAngle: 90,
            // 最小角度改为0
            minAngle: 0,
            // 选中是扇区偏移量
            selectedOffset: 10,

            // If use strategy to avoid label overlapping
            avoidLabelOverlap: true,
            // 选择模式，默认关闭，可选single，multiple
            // selectedMode: false,
            // 南丁格尔玫瑰图模式，'radius'（半径） | 'area'（面积）
            // roseType: null,

            label: {
                normal: {
                    // If rotate around circle
                    rotate: false,
                    show: true,
                    // 'outer', 'inside', 'center'
                    position: 'outer'
                    // formatter: 标签文本格式器，同Tooltip.formatter，不支持异步回调
                    // textStyle: null      // 默认使用全局文本样式，详见TEXTSTYLE
                    // distance: 当position为inner时有效，为label位置到圆心的距离与圆半径(环状图为内外半径和)的比例系数
                },
                emphasis: {}
            },
            // Enabled when label.normal.position is 'outer'
            labelLine: {
                normal: {
                    show: true,
                    // 引导线两段中的第一段长度
                    length: 20,
                    // 引导线两段中的第二段长度
                    length2: 5,
                    smooth: false,
                    lineStyle: {
                        // color: 各异,
                        width: 1,
                        type: 'solid'
                    }
                }
            },
            itemStyle: {
                normal: {
                    // color: 各异,
                    borderColor: 'rgba(0,0,0,0)',
                    borderWidth: 1
                },
                emphasis: {
                    // color: 各异,
                    borderColor: 'rgba(0,0,0,0)',
                    borderWidth: 1
                }
            },

            animationEasing: 'cubicOut',

            data: []
        }
    });

    zrUtil.mixin(PieSeries, dataSelectableMixin);

    return PieSeries;
});<|MERGE_RESOLUTION|>--- conflicted
+++ resolved
@@ -44,12 +44,8 @@
         // Overwrite
         getDataParams: function (dataIndex) {
             var data = this._data;
-<<<<<<< HEAD
             var params = PieSeries.superCall(this, 'getDataParams', dataIndex);
-=======
-            var params = this.$superCall('getDataParams', dataIndex);
             var sum = data.getSum('value');
->>>>>>> 96df3379
             // FIXME toFixed?
             //
             // Percent is 0 if sum is 0
