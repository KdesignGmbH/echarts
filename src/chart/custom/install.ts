/*
* Licensed to the Apache Software Foundation (ASF) under one
* or more contributor license agreements.  See the NOTICE file
* distributed with this work for additional information
* regarding copyright ownership.  The ASF licenses this file
* to you under the Apache License, Version 2.0 (the
* "License"); you may not use this file except in compliance
* with the License.  You may obtain a copy of the License at
*
*   http://www.apache.org/licenses/LICENSE-2.0
*
* Unless required by applicable law or agreed to in writing,
* software distributed under the License is distributed on an
* "AS IS" BASIS, WITHOUT WARRANTIES OR CONDITIONS OF ANY
* KIND, either express or implied.  See the License for the
* specific language governing permissions and limitations
* under the License.
*/

<<<<<<< HEAD
import {
    hasOwn, assert, isString, retrieve2, retrieve3, defaults, each,
    keys, isArrayLike, bind, isFunction, eqNaN, indexOf, clone
} from 'zrender/src/core/util';
import * as graphicUtil from '../../util/graphic';
import { setDefaultStateProxy, enableHoverEmphasis } from '../../util/states';
import * as labelStyleHelper from '../../label/labelStyle';
import {getDefaultLabel} from '../helper/labelHelper';
import createListFromArray from '../helper/createListFromArray';
import {getLayoutOnAxis, BarGridLayoutResult, BarGridLayoutOptionForCustomSeries} from '../../layout/barGrid';
import DataDiffer, { DataDiffMode } from '../../data/DataDiffer';
import SeriesModel from '../../model/Series';
import Model from '../../model/Model';
import ChartView from '../../view/Chart';
import {createClipPath} from '../helper/createClipPathFromCoordSys';
import {
    EventQueryItem, SeriesOption, SeriesOnCartesianOptionMixin,
    SeriesOnPolarOptionMixin, SeriesOnSingleOptionMixin, SeriesOnGeoOptionMixin,
    SeriesOnCalendarOptionMixin, ItemStyleOption, SeriesEncodeOptionMixin,
    DimensionLoose,
    ParsedValue,
    Dictionary,
    CallbackDataParams,
    Payload,
    StageHandlerProgressParams,
    LabelOption,
    ViewRootGroup,
    OptionDataValue,
    ZRStyleProps,
    DisplayState,
    ECElement,
    DisplayStateNonNormal,
    BlurScope,
    SeriesDataType,
    OrdinalRawValue,
    PayloadAnimationPart,
    DecalObject,
    InnerDecalObject,
    TextCommonOption,
    ECActionEvent,
    ColorByMixin
} from '../../util/types';
import Element, { ElementProps, ElementTextConfig } from 'zrender/src/Element';
import prepareCartesian2d from '../../coord/cartesian/prepareCustom';
import prepareGeo from '../../coord/geo/prepareCustom';
import prepareSingleAxis from '../../coord/single/prepareCustom';
import preparePolar from '../../coord/polar/prepareCustom';
import prepareCalendar from '../../coord/calendar/prepareCustom';
import List, { DefaultDataVisual } from '../../data/List';
import GlobalModel from '../../model/Global';
import { makeInner, normalizeToArray } from '../../util/model';
import ExtensionAPI from '../../core/ExtensionAPI';
import Displayable from 'zrender/src/graphic/Displayable';
import Axis2D from '../../coord/cartesian/Axis2D';
import { RectLike } from 'zrender/src/core/BoundingRect';
import { PathProps, PathStyleProps } from 'zrender/src/graphic/Path';
import { ImageStyleProps } from 'zrender/src/graphic/Image';
import { CoordinateSystem } from '../../coord/CoordinateSystem';
import { TextStyleProps } from 'zrender/src/graphic/Text';
import {
    convertToEC4StyleForCustomSerise,
    isEC4CompatibleStyle,
    convertFromEC4CompatibleStyle,
    LegacyStyleProps,
    warnDeprecated
} from '../../util/styleCompat';
import Transformable from 'zrender/src/core/Transformable';
import { ItemStyleProps } from '../../model/mixin/itemStyle';
import { cloneValue } from 'zrender/src/animation/Animator';
import { warn, throwError } from '../../util/log';
import {
    combine, isInAnyMorphing, morphPath, isCombiningPath, CombineSeparateConfig, separate, CombineSeparateResult
} from 'zrender/src/tool/morphPath';
import { AnimationEasing } from 'zrender/src/animation/easing';
import * as matrix from 'zrender/src/core/matrix';
import { PatternObject } from 'zrender/src/graphic/Pattern';
import { createOrUpdatePatternFromDecal } from '../../util/decal';
import { ZRenderType } from 'zrender/src/zrender';
import { EChartsExtensionInstallRegisters } from '../../extension';


const inner = makeInner<{
    info: CustomExtraElementInfo;
    customPathData: string;
    customGraphicType: string;
    customImagePath: CustomImageOption['style']['image'];
    // customText: string;
    txConZ2Set: number;
    leaveToProps: ElementProps;
    // Can morph: "morph" specified in option and el is Path.
    canMorph: boolean;
    userDuring: CustomBaseElementOption['during'];
}, Element>();

type CustomExtraElementInfo = Dictionary<unknown>;
const TRANSFORM_PROPS = {
    x: 1,
    y: 1,
    scaleX: 1,
    scaleY: 1,
    originX: 1,
    originY: 1,
    rotation: 1
} as const;
type TransformProp = keyof typeof TRANSFORM_PROPS;
const transformPropNamesStr = keys(TRANSFORM_PROPS).join(', ');

// Do not declare "Dictionary" in TransitionAnyOption to restrict the type check.
type TransitionAnyOption = {
    transition?: TransitionAnyProps;
    enterFrom?: Dictionary<unknown>;
    leaveTo?: Dictionary<unknown>;
};
type TransitionAnyProps = string | string[];
type TransitionTransformOption = {
    transition?: ElementRootTransitionProp | ElementRootTransitionProp[];
    enterFrom?: Dictionary<unknown>;
    leaveTo?: Dictionary<unknown>;
};
type ElementRootTransitionProp = TransformProp | 'shape' | 'extra' | 'style';
type ShapeMorphingOption = {
    /**
     * If do shape morphing animation when type is changed.
     * Only available on path.
     */
    morph?: boolean
};

interface CustomBaseElementOption extends Partial<Pick<
    Element, TransformProp | 'silent' | 'ignore' | 'textConfig'
>>, TransitionTransformOption {
    // element type, mandatory.
    type: string;
    id?: string;
    // For animation diff.
    name?: string;
    info?: CustomExtraElementInfo;
    // `false` means remove the textContent.
    textContent?: CustomTextOption | false;
    // `false` means remove the clipPath
    clipPath?: CustomZRPathOption | false;
    // `extra` can be set in any el option for custom prop for annimation duration.
    extra?: TransitionAnyOption;
    // updateDuringAnimation
    during?(params: typeof customDuringAPI): void;

    focus?: 'none' | 'self' | 'series' | ArrayLike<number>
    blurScope?: BlurScope
};
interface CustomDisplayableOption extends CustomBaseElementOption, Partial<Pick<
    Displayable, 'zlevel' | 'z' | 'z2' | 'invisible'
>> {
    style?: ZRStyleProps & TransitionAnyOption;
    // `false` means remove emphasis trigger.
    styleEmphasis?: ZRStyleProps | false;
    emphasis?: CustomDisplayableOptionOnState;
    blur?: CustomDisplayableOptionOnState;
    select?: CustomDisplayableOptionOnState;
}
interface CustomDisplayableOptionOnState extends Partial<Pick<
    Displayable, TransformProp | 'textConfig' | 'z2'
>> {
    // `false` means remove emphasis trigger.
    style?: (ZRStyleProps & TransitionAnyOption) | false;
}
interface CustomGroupOption extends CustomBaseElementOption {
    type: 'group';
    width?: number;
    height?: number;
    // @deprecated
    diffChildrenByName?: boolean;
    // Can only set focus, blur on the root element.
    children: Omit<CustomElementOption, 'focus' | 'blurScope'>[];
    $mergeChildren: false | 'byName' | 'byIndex';
}
interface CustomZRPathOption extends CustomDisplayableOption, ShapeMorphingOption {
    shape?: PathProps['shape'] & TransitionAnyOption;
    style?: CustomDisplayableOption['style'] & {
        decal?: DecalObject;
        // Only internal usage. Any user specified value will be overwritten.
        __decalPattern?: PatternObject;
    };
}
interface CustomSVGPathOption extends CustomDisplayableOption, ShapeMorphingOption {
    type: 'path';
    shape?: {
        // SVG Path, like 'M0,0 L0,-20 L70,-1 L70,0 Z'
        pathData?: string;
        // "d" is the alias of `pathData` follows the SVG convention.
        d?: string;
        layout?: 'center' | 'cover';
        x?: number;
        y?: number;
        width?: number;
        height?: number;
    } & TransitionAnyOption;
}
interface CustomImageOption extends CustomDisplayableOption {
    type: 'image';
    style?: ImageStyleProps & TransitionAnyOption;
    emphasis?: CustomImageOptionOnState;
    blur?: CustomImageOptionOnState;
    select?: CustomImageOptionOnState;
}
interface CustomImageOptionOnState extends CustomDisplayableOptionOnState {
    style?: ImageStyleProps & TransitionAnyOption;
}
interface CustomTextOption extends CustomDisplayableOption {
    type: 'text';
}
type CustomElementOption = CustomZRPathOption | CustomSVGPathOption | CustomImageOption | CustomTextOption;
type CustomElementOptionOnState = CustomDisplayableOptionOnState | CustomImageOptionOnState;


export interface CustomSeriesRenderItemAPI extends
        CustomSeriesRenderItemCoordinateSystemAPI {

    // Methods from ExtensionAPI.
    // NOTE: Not using Pick<ExtensionAPI> here because we don't want to bundle ExtensionAPI into the d.ts
    getWidth(): number
    getHeight(): number
    getZr(): ZRenderType
    getDevicePixelRatio(): number

    value(dim: DimensionLoose, dataIndexInside?: number): ParsedValue;
    ordinalRawValue(dim: DimensionLoose, dataIndexInside?: number): ParsedValue | OrdinalRawValue;
    style(userProps?: ZRStyleProps, dataIndexInside?: number): ZRStyleProps;
    styleEmphasis(userProps?: ZRStyleProps, dataIndexInside?: number): ZRStyleProps;
    visual<VT extends NonStyleVisualProps | StyleVisualProps>(
        visualType: VT,
        dataIndexInside?: number
    ): VT extends NonStyleVisualProps ? DefaultDataVisual[VT]
        : VT extends StyleVisualProps ? PathStyleProps[typeof STYLE_VISUAL_TYPE[VT]]
        : void;
    barLayout(opt: BarGridLayoutOptionForCustomSeries): BarGridLayoutResult;
    currentSeriesIndices(): number[];
    font(opt: Pick<TextCommonOption, 'fontStyle' | 'fontWeight' | 'fontSize' | 'fontFamily'>): string;
}
interface CustomSeriesRenderItemParamsCoordSys {
    type: string;
    // And extra params for each coordinate systems.
}
interface CustomSeriesRenderItemCoordinateSystemAPI {
    coord(
        data: OptionDataValue | OptionDataValue[],
        clamp?: boolean
    ): number[];
    size?(
        dataSize: OptionDataValue | OptionDataValue[],
        dataItem: OptionDataValue | OptionDataValue[]
    ): number | number[];
}
export interface CustomSeriesRenderItemParams {
    context: Dictionary<unknown>;
    seriesId: string;
    seriesName: string;
    seriesIndex: number;
    coordSys: CustomSeriesRenderItemParamsCoordSys;
    dataInsideLength: number;
    encode: WrapEncodeDefRet;
}
type CustomSeriesRenderItem = (
    params: CustomSeriesRenderItemParams,
    api: CustomSeriesRenderItemAPI
) => CustomElementOption;

interface CustomSeriesStateOption {
    itemStyle?: ItemStyleOption;
    label?: LabelOption;
}

export interface CustomSeriesOption extends
    SeriesOption<never>,    // don't support StateOption in custom series.
    ColorByMixin,
    SeriesEncodeOptionMixin,
    SeriesOnCartesianOptionMixin,
    SeriesOnPolarOptionMixin,
    SeriesOnSingleOptionMixin,
    SeriesOnGeoOptionMixin,
    SeriesOnCalendarOptionMixin {

    type?: 'custom'

    // If set as 'none', do not depends on coord sys.
    coordinateSystem?: string | 'none';

    renderItem?: CustomSeriesRenderItem;

    // Only works on polar and cartesian2d coordinate system.
    clip?: boolean;
}

interface LegacyCustomSeriesOption extends SeriesOption<CustomSeriesStateOption>, CustomSeriesStateOption {}


interface LooseElementProps extends ElementProps {
    style?: ZRStyleProps;
    shape?: Dictionary<unknown>;
}

// Also compat with ec4, where
// `visual('color') visual('borderColor')` is supported.
const STYLE_VISUAL_TYPE = {
    color: 'fill',
    borderColor: 'stroke'
} as const;
type StyleVisualProps = keyof typeof STYLE_VISUAL_TYPE;

const NON_STYLE_VISUAL_PROPS = {
    symbol: 1,
    symbolSize: 1,
    symbolKeepAspect: 1,
    legendIcon: 1,
    visualMeta: 1,
    liftZ: 1,
    decal: 1
} as const;
type NonStyleVisualProps = keyof typeof NON_STYLE_VISUAL_PROPS;

const EMPHASIS = 'emphasis' as const;
const NORMAL = 'normal' as const;
const BLUR = 'blur' as const;
const SELECT = 'select' as const;
const STATES = [NORMAL, EMPHASIS, BLUR, SELECT] as const;
const PATH_ITEM_STYLE = {
    normal: ['itemStyle'],
    emphasis: [EMPHASIS, 'itemStyle'],
    blur: [BLUR, 'itemStyle'],
    select: [SELECT, 'itemStyle']
} as const;
const PATH_LABEL = {
    normal: ['label'],
    emphasis: [EMPHASIS, 'label'],
    blur: [BLUR, 'label'],
    select: [SELECT, 'label']
} as const;
// Use prefix to avoid index to be the same as el.name,
// which will cause weird update animation.
const GROUP_DIFF_PREFIX = 'e\0\0';

type AttachedTxInfo = {
    isLegacy: boolean;
    normal: {
        cfg: ElementTextConfig;
        conOpt: CustomElementOption | false;
    };
    emphasis: {
        cfg: ElementTextConfig;
        conOpt: CustomElementOptionOnState;
    };
    blur: {
        cfg: ElementTextConfig;
        conOpt: CustomElementOptionOnState;
    };
    select: {
        cfg: ElementTextConfig;
        conOpt: CustomElementOptionOnState;
    };
};
const attachedTxInfoTmp = {
    normal: {},
    emphasis: {},
    blur: {},
    select: {}
} as AttachedTxInfo;

const LEGACY_TRANSFORM_PROPS = {
    position: ['x', 'y'],
    scale: ['scaleX', 'scaleY'],
    origin: ['originX', 'originY']
} as const;
type LegacyTransformProp = keyof typeof LEGACY_TRANSFORM_PROPS;

export type PrepareCustomInfo = (coordSys: CoordinateSystem) => {
    coordSys: CustomSeriesRenderItemParamsCoordSys;
    api: CustomSeriesRenderItemCoordinateSystemAPI
};

const tmpTransformable = new Transformable();

/**
 * To reduce total package size of each coordinate systems, the modules `prepareCustom`
 * of each coordinate systems are not required by each coordinate systems directly, but
 * required by the module `custom`.
 *
 * prepareInfoForCustomSeries {Function}: optional
 *     @return {Object} {coordSys: {...}, api: {
 *         coord: function (data, clamp) {}, // return point in global.
 *         size: function (dataSize, dataItem) {} // return size of each axis in coordSys.
 *     }}
 */
const prepareCustoms: Dictionary<PrepareCustomInfo> = {
    cartesian2d: prepareCartesian2d,
    geo: prepareGeo,
    singleAxis: prepareSingleAxis,
    polar: preparePolar,
    calendar: prepareCalendar
};

class CustomSeriesModel extends SeriesModel<CustomSeriesOption> {

    static type = 'series.custom';
    readonly type = CustomSeriesModel.type;

    static dependencies = ['grid', 'polar', 'geo', 'singleAxis', 'calendar'];

    // preventAutoZ = true;

    currentZLevel: number;
    currentZ: number;

    static defaultOption: CustomSeriesOption = {
        colorBy: 'seriesName',

        coordinateSystem: 'cartesian2d', // Can be set as 'none'
        zlevel: 0,
        z: 2,
        legendHoverLink: true,

        // Custom series will not clip by default.
        // Some case will use custom series to draw label
        // For example https://echarts.apache.org/examples/en/editor.html?c=custom-gantt-flight
        clip: false

        // Cartesian coordinate system
        // xAxisIndex: 0,
        // yAxisIndex: 0,

        // Polar coordinate system
        // polarIndex: 0,

        // Geo coordinate system
        // geoIndex: 0,
    };

    optionUpdated() {
        this.currentZLevel = this.get('zlevel', true);
        this.currentZ = this.get('z', true);
    }

    getInitialData(option: CustomSeriesOption, ecModel: GlobalModel): List {
        return createListFromArray(this.getSource(), this);
    }

    getDataParams(dataIndex: number, dataType?: SeriesDataType, el?: Element): CallbackDataParams & {
        info: CustomExtraElementInfo
    } {
        const params = super.getDataParams(dataIndex, dataType) as ReturnType<CustomSeriesModel['getDataParams']>;
        el && (params.info = inner(el).info);
        return params;
    }
}



class CustomSeriesView extends ChartView {

    static type = 'custom';
    readonly type = CustomSeriesView.type;

    private _data: List;


    render(
        customSeries: CustomSeriesModel,
        ecModel: GlobalModel,
        api: ExtensionAPI,
        payload: Payload
    ): void {
        const oldData = this._data;
        const data = customSeries.getData();
        const group = this.group;
        const renderItem = makeRenderItem(customSeries, data, ecModel, api);

        if (!oldData) {
            // Previous render is incremental render or first render.
            // Needs remove the incremental rendered elements.
            group.removeAll();
        }

        // By default, merge mode is applied. In most cases, custom series is
        // used in the scenario that data amount is not large but graphic elements
        // is complicated, where merge mode is probably necessary for optimization.
        // For example, reuse graphic elements and only update the transform when
        // roam or data zoom according to `actionType`.

        const transOpt = customSeries.__transientTransitionOpt;

        // Enable user to disable transition animation by both set
        // `from` and `to` dimension as `null`/`undefined`.
        if (transOpt && (transOpt.from == null || transOpt.to == null)) {
            oldData && oldData.each(function (oldIdx) {
                doRemoveEl(oldData.getItemGraphicEl(oldIdx), customSeries, group);
            });
            data.each(function (newIdx) {
                createOrUpdateItem(
                    api, null, newIdx, renderItem(newIdx, payload), customSeries, group, data, null
                );
            });
        }
        else {
            const morphPreparation = new MorphPreparation(customSeries, transOpt);
            const diffMode: DataDiffMode = transOpt ? 'multiple' : 'oneToOne';

            (new DataDiffer(
                oldData ? oldData.getIndices() : [],
                data.getIndices(),
                createGetKey(oldData, diffMode, transOpt && transOpt.from),
                createGetKey(data, diffMode, transOpt && transOpt.to),
                null,
                diffMode
            ))
            .add(function (newIdx) {
                createOrUpdateItem(
                    api, null, newIdx, renderItem(newIdx, payload), customSeries, group,
                    data, null
                );
            })
            .remove(function (oldIdx) {
                doRemoveEl(oldData.getItemGraphicEl(oldIdx), customSeries, group);
            })
            .update(function (newIdx, oldIdx) {
                morphPreparation.reset('oneToOne');
                let oldEl = oldData.getItemGraphicEl(oldIdx);
                morphPreparation.findAndAddFrom(oldEl);

                // PENDING:
                // if may morph, currently we alway recreate the whole el.
                // because if reuse some of the el in the group tree, the old el has to
                // be removed from the group, and consequently we can not calculate
                // the "global transition" of the old element.
                // But is there performance issue?
                if (morphPreparation.hasFrom()) {
                    removeElementDirectly(oldEl, group);
                    oldEl = null;
                }
                createOrUpdateItem(
                    api, oldEl, newIdx, renderItem(newIdx, payload), customSeries, group,
                    data, morphPreparation
                );
                morphPreparation.applyMorphing();
            })
            .updateManyToOne(function (newIdx, oldIndices) {
                morphPreparation.reset('manyToOne');
                for (let i = 0; i < oldIndices.length; i++) {
                    const oldEl = oldData.getItemGraphicEl(oldIndices[i]);
                    morphPreparation.findAndAddFrom(oldEl);
                    removeElementDirectly(oldEl, group);
                }
                createOrUpdateItem(
                    api, null, newIdx, renderItem(newIdx, payload), customSeries, group,
                    data, morphPreparation
                );
                morphPreparation.applyMorphing();
            })
            .updateOneToMany(function (newIndices, oldIdx) {
                morphPreparation.reset('oneToMany');
                const newLen = newIndices.length;
                const oldEl = oldData.getItemGraphicEl(oldIdx);
                morphPreparation.findAndAddFrom(oldEl);
                removeElementDirectly(oldEl, group);

                for (let i = 0; i < newLen; i++) {
                    createOrUpdateItem(
                        api, null, newIndices[i], renderItem(newIndices[i], payload), customSeries, group,
                        data, morphPreparation
                    );
                }
                morphPreparation.applyMorphing();
            })
            .execute();
        }

        // Do clipping
        const clipPath = customSeries.get('clip', true)
            ? createClipPath(customSeries.coordinateSystem, false, customSeries)
            : null;
        if (clipPath) {
            group.setClipPath(clipPath);
        }
        else {
            group.removeClipPath();
        }

        this._data = data;
    }

    incrementalPrepareRender(
        customSeries: CustomSeriesModel,
        ecModel: GlobalModel,
        api: ExtensionAPI
    ): void {
        this.group.removeAll();
        this._data = null;
    }

    incrementalRender(
        params: StageHandlerProgressParams,
        customSeries: CustomSeriesModel,
        ecModel: GlobalModel,
        api: ExtensionAPI,
        payload: Payload
    ): void {
        const data = customSeries.getData();
        const renderItem = makeRenderItem(customSeries, data, ecModel, api);
        function setIncrementalAndHoverLayer(el: Displayable) {
            if (!el.isGroup) {
                el.incremental = true;
                el.ensureState('emphasis').hoverLayer = true;
            }
        }
        for (let idx = params.start; idx < params.end; idx++) {
            const el = createOrUpdateItem(
                null, null, idx, renderItem(idx, payload), customSeries, this.group, data, null
            );
            el && el.traverse(setIncrementalAndHoverLayer);
        }
    }

    filterForExposedEvent(
        eventType: string, query: EventQueryItem, targetEl: Element, packedEvent: ECActionEvent
    ): boolean {
        const elementName = query.element;
        if (elementName == null || targetEl.name === elementName) {
            return true;
        }

        // Enable to give a name on a group made by `renderItem`, and listen
        // events that triggerd by its descendents.
        while ((targetEl = (targetEl.__hostTarget || targetEl.parent)) && targetEl !== this.group) {
            if (targetEl.name === elementName) {
                return true;
            }
        }

        return false;
    }
}


function createGetKey(
    data: List,
    diffMode: DataDiffMode,
    dimension: DimensionLoose
) {
    if (!data) {
        return;
    }

    if (diffMode === 'oneToOne') {
        return function (rawIdx: number, dataIndex: number) {
            return data.getId(dataIndex);
        };
    }

    const diffByDimName = data.getDimension(dimension);
    const dimInfo = data.getDimensionInfo(diffByDimName);

    if (!dimInfo) {
        let errMsg = '';
        if (__DEV__) {
            errMsg = `${dimension} is not a valid dimension.`;
        }
        throwError(errMsg);
    }
    const ordinalMeta = dimInfo.ordinalMeta;
    return function (rawIdx: number, dataIndex: number) {
        let key = data.get(diffByDimName, dataIndex);
        if (ordinalMeta) {
            key = ordinalMeta.categories[key as number];
        }
        return (key == null || eqNaN(key))
            ? rawIdx + ''
            : '_ec_' + key;
    };
}


function createEl(elOption: CustomElementOption): Element {
    const graphicType = elOption.type;
    let el;

    // Those graphic elements are not shapes. They should not be
    // overwritten by users, so do them first.
    if (graphicType === 'path') {
        const shape = (elOption as CustomSVGPathOption).shape;
        // Using pathRect brings convenience to users sacle svg path.
        const pathRect = (shape.width != null && shape.height != null)
            ? {
                x: shape.x || 0,
                y: shape.y || 0,
                width: shape.width,
                height: shape.height
            } as RectLike
            : null;
        const pathData = getPathData(shape);
        // Path is also used for icon, so layout 'center' by default.
        el = graphicUtil.makePath(pathData, null, pathRect, shape.layout || 'center');
        inner(el).customPathData = pathData;
    }
    else if (graphicType === 'image') {
        el = new graphicUtil.Image({});
        inner(el).customImagePath = (elOption as CustomImageOption).style.image;
    }
    else if (graphicType === 'text') {
        el = new graphicUtil.Text({});
        // inner(el).customText = (elOption.style as TextStyleProps).text;
    }
    else if (graphicType === 'group') {
        el = new graphicUtil.Group();
    }
    else if (graphicType === 'compoundPath') {
        throw new Error('"compoundPath" is not supported yet.');
    }
    else {
        const Clz = graphicUtil.getShapeClass(graphicType);
        if (!Clz) {
            let errMsg = '';
            if (__DEV__) {
                errMsg = 'graphic type "' + graphicType + '" can not be found.';
            }
            throwError(errMsg);
        }
        el = new Clz();
    }

    inner(el).customGraphicType = graphicType;
    el.name = elOption.name;

    // Compat ec4: the default z2 lift is 1. If changing the number,
    // some cases probably be broken: hierarchy layout along z, like circle packing,
    // where emphasis only intending to modify color/border rather than lift z2.
    (el as ECElement).z2EmphasisLift = 1;
    (el as ECElement).z2SelectLift = 1;

    return el;
}

/**
 * ----------------------------------------------------------
 * [STRATEGY_MERGE] Merge properties or erase all properties:
 *
 * Based on the fact that the existing zr element probably be reused, we now consider whether
 * merge or erase all properties to the exsiting elements.
 * That is, if a certain props is not specified in the lastest return of `renderItem`:
 * + "Merge" means that do not modify the value on the existing element.
 * + "Erase all" means that use a default value to the existing element.
 *
 * "Merge" might bring some unexpected state retaining for users and "erase all" seams to be
 * more safe. "erase all" force users to specify all of the props each time, which is recommanded
 * in most cases.
 * But "erase all" theoretically disables the chance of performance optimization (e.g., just
 * generete shape and style at the first time rather than always do that).
 * So we still use "merge" rather than "erase all". If users need "erase all", they can
 * simple always set all of the props each time.
 * Some "object-like" config like `textConfig`, `textContent`, `style` which are not needed for
 * every elment, so we replace them only when user specify them. And the that is a total replace.
 *
 * TODO: there is no hint of 'isFirst' to users. So the performance enhancement can not be
 * performed yet. Consider the case:
 * (1) setOption to "mergeChildren" with a smaller children count
 * (2) Use dataZoom to make an item disappear.
 * (3) User dataZoom to make the item display again. At that time, renderItem need to return the
 * full option rather than partial option to recreate the element.
 *
 * ----------------------------------------------
 * [STRATEGY_NULL] `hasOwnProperty` or `== null`:
 *
 * Ditinguishing "own property" probably bring little trouble to user when make el options.
 * So we  trade a {xx: null} or {xx: undefined} as "not specified" if possible rather than
 * "set them to null/undefined". In most cases, props can not be cleared. Some typicall
 * clearable props like `style`/`textConfig`/`textContent` we enable `false` to means
 * "clear". In some othere special cases that the prop is able to set as null/undefined,
 * but not suitable to use `false`, `hasOwnProperty` is checked.
 *
 * ---------------------------------------------
 * [STRATEGY_TRANSITION] The rule of transition:
 * + For props on the root level of a element:
 *      If there is no `transition` specified, tansform props will be transitioned by default,
 *      which is the same as the previous setting in echarts4 and suitable for the scenario
 *      of dataZoom change.
 *      If `transition` specified, only the specified props will be transitioned.
 * + For props in `shape` and `style`:
 *      Only props specified in `transition` will be transitioned.
 * + Break:
 *      Since ec5, do not make transition to shape by default, because it might result in
 *      performance issue (especially `points` of polygon) and do not necessary in most cases.
 *
 * @return if `isMorphTo`, return `allPropsFinal`.
 */
function updateElNormal(
    // Can be null/undefined
    api: ExtensionAPI,
    el: Element,
    // Whether be a morph target.
    isMorphTo: boolean,
    dataIndex: number,
    elOption: CustomElementOption,
    styleOpt: CustomElementOption['style'],
    attachedTxInfo: AttachedTxInfo,
    seriesModel: CustomSeriesModel,
    isInit: boolean,
    isTextContent: boolean
): ElementProps {
    const transFromProps = {} as ElementProps;
    const allPropsFinal = {} as ElementProps;
    const elDisplayable = el.isGroup ? null : el as Displayable;

    // If be "morph to", delay the `updateElNormal` when all of the els in
    // this data item processed. Because at that time we can get all of the
    // "morph from" and make correct separate/combine.

    !isMorphTo && prepareShapeOrExtraTransitionFrom('shape', el, null, elOption, transFromProps, isInit);
    prepareShapeOrExtraAllPropsFinal('shape', elOption, allPropsFinal);
    !isMorphTo && prepareShapeOrExtraTransitionFrom('extra', el, null, elOption, transFromProps, isInit);
    prepareShapeOrExtraAllPropsFinal('extra', elOption, allPropsFinal);
    !isMorphTo && prepareTransformTransitionFrom(el, null, elOption, transFromProps, isInit);
    prepareTransformAllPropsFinal(elOption, allPropsFinal);

    const txCfgOpt = attachedTxInfo && attachedTxInfo.normal.cfg;
    if (txCfgOpt) {
        // PENDING: whether use user object directly rather than clone?
        // TODO:5.0 textConfig transition animation?
        el.setTextConfig(txCfgOpt);
    }

    if (el.type === 'text' && styleOpt) {
        const textOptionStyle = styleOpt as TextStyleProps;
        // Compatible with ec4: if `textFill` or `textStroke` exists use them.
        hasOwn(textOptionStyle, 'textFill') && (
            textOptionStyle.fill = (textOptionStyle as any).textFill
        );
        hasOwn(textOptionStyle, 'textStroke') && (
            textOptionStyle.stroke = (textOptionStyle as any).textStroke
        );
    }

    if (styleOpt) {
        let decalPattern;
        const decalObj = isPath(el) ? (styleOpt as CustomZRPathOption['style']).decal : null;
        if (api && decalObj) {
            (decalObj as InnerDecalObject).dirty = true;
            decalPattern = createOrUpdatePatternFromDecal(decalObj, api);
        }
        // Always overwrite in case user specify this prop.
        (styleOpt as CustomZRPathOption['style']).__decalPattern = decalPattern;
    }

    !isMorphTo && prepareStyleTransitionFrom(el, null, elOption, styleOpt, transFromProps, isInit);

    if (elDisplayable) {
        hasOwn(elOption, 'invisible') && (elDisplayable.invisible = elOption.invisible);
    }

    // If `isMorphTo`, we should not update these props to el directly, otherwise,
    // when applying morph finally, the original prop are missing for making "animation from".
    if (!isMorphTo) {
        applyPropsFinal(el, allPropsFinal, styleOpt);
        applyTransitionFrom(el, dataIndex, elOption, seriesModel, transFromProps, isInit);
    }

    // Merge by default.
    hasOwn(elOption, 'silent') && (el.silent = elOption.silent);
    hasOwn(elOption, 'ignore') && (el.ignore = elOption.ignore);

    if (!isTextContent) {
        // `elOption.info` enables user to mount some info on
        // elements and use them in event handlers.
        // Update them only when user specified, otherwise, remain.
        hasOwn(elOption, 'info') && (inner(el).info = elOption.info);
    }

    styleOpt ? el.dirty() : el.markRedraw();

    return isMorphTo ? allPropsFinal : null;
}

function applyPropsFinal(
    el: Element,
    // Can be null/undefined
    allPropsFinal: ElementProps,
    styleOpt: CustomElementOption['style']
) {
    const elDisplayable = el.isGroup ? null : el as Displayable;

    if (elDisplayable && styleOpt) {

        const decalPattern = (styleOpt as CustomZRPathOption['style']).__decalPattern;
        let originalDecalObj;
        if (decalPattern) {
            originalDecalObj = (styleOpt as CustomZRPathOption['style']).decal;
            (styleOpt as any).decal = decalPattern;
        }

        // PENDING: here the input style object is used directly.
        // Good for performance but bad for compatibility control.
        elDisplayable.useStyle(styleOpt);

        if (decalPattern) {
            (styleOpt as CustomZRPathOption['style']).decal = originalDecalObj;
        }

        // When style object changed, how to trade the existing animation?
        // It is probably conplicated and not needed to cover all the cases.
        // But still need consider the case:
        // (1) When using init animation on `style.opacity`, and before the animation
        //     ended users triggers an update by mousewhell. At that time the init
        //     animation should better be continued rather than terminated.
        //     So after `useStyle` called, we should change the animation target manually
        //     to continue the effect of the init animation.
        // (2) PENDING: If the previous animation targeted at a `val1`, and currently we need
        //     to update the value to `val2` and no animation declared, should be terminate
        //     the previous animation or just modify the target of the animation?
        //     Therotically That will happen not only on `style` but also on `shape` and
        //     `transfrom` props. But we haven't handle this case at present yet.
        // (3) PENDING: Is it proper to visit `animators` and `targetName`?
        const animators = elDisplayable.animators;
        for (let i = 0; i < animators.length; i++) {
            const animator = animators[i];
            // targetName is the "topKey".
            if (animator.targetName === 'style') {
                animator.changeTarget(elDisplayable.style);
            }
        }
    }

    // Set el to the final state firstly.
    allPropsFinal && el.attr(allPropsFinal);
}

function applyTransitionFrom(
    el: Element,
    dataIndex: number,
    elOption: CustomElementOption,
    seriesModel: CustomSeriesModel,
    // Can be null/undefined
    transFromProps: ElementProps,
    isInit: boolean
): void {
    if (transFromProps) {
        // Do not use `el.updateDuringAnimation` here becuase `el.updateDuringAnimation` will
        // be called mutiple time in each animation frame. For example, if both "transform" props
        // and shape props and style props changed, it will generate three animator and called
        // one-by-one in each animation frame.
        // We use the during in `animateTo/From` params.
        const userDuring = elOption.during;
        // For simplicity, if during not specified, the previous during will not work any more.
        inner(el).userDuring = userDuring;
        const cfgDuringCall = userDuring ? bind(duringCall, { el: el, userDuring: userDuring }) : null;
        const cfg = {
            dataIndex: dataIndex,
            isFrom: true,
            during: cfgDuringCall
        };
        isInit
            ? graphicUtil.initProps(el, transFromProps, seriesModel, cfg)
            : graphicUtil.updateProps(el, transFromProps, seriesModel, cfg);
    }
}


// See [STRATEGY_TRANSITION]
function prepareShapeOrExtraTransitionFrom(
    mainAttr: 'shape' | 'extra',
    el: Element,
    morphFromEl: graphicUtil.Path,
    elOption: CustomElementOption,
    transFromProps: LooseElementProps,
    isInit: boolean
): void {

    const attrOpt: Dictionary<unknown> & TransitionAnyOption = (elOption as any)[mainAttr];
    if (!attrOpt) {
        return;
    }

    const elPropsInAttr = (el as LooseElementProps)[mainAttr];
    let transFromPropsInAttr: Dictionary<unknown>;

    const enterFrom = attrOpt.enterFrom;
    if (isInit && enterFrom) {
        !transFromPropsInAttr && (transFromPropsInAttr = transFromProps[mainAttr] = {});
        const enterFromKeys = keys(enterFrom);
        for (let i = 0; i < enterFromKeys.length; i++) {
            // `enterFrom` props are not necessarily also declared in `shape`/`style`/...,
            // for example, `opacity` can only declared in `enterFrom` but not in `style`.
            const key = enterFromKeys[i];
            // Do not clone, animator will perform that clone.
            transFromPropsInAttr[key] = enterFrom[key];
        }
    }

    if (!isInit
        && elPropsInAttr
        // Just ignore shape animation in morphing.
        && !(morphFromEl != null && mainAttr === 'shape')
    ) {
        if (attrOpt.transition) {
            !transFromPropsInAttr && (transFromPropsInAttr = transFromProps[mainAttr] = {});
            const transitionKeys = normalizeToArray(attrOpt.transition);
            for (let i = 0; i < transitionKeys.length; i++) {
                const key = transitionKeys[i];
                const elVal = elPropsInAttr[key];
                if (__DEV__) {
                    checkNonStyleTansitionRefer(key, (attrOpt as any)[key], elVal);
                }
                // Do not clone, see `checkNonStyleTansitionRefer`.
                transFromPropsInAttr[key] = elVal;
            }
        }
        else if (indexOf(elOption.transition, mainAttr) >= 0) {
            !transFromPropsInAttr && (transFromPropsInAttr = transFromProps[mainAttr] = {});
            const elPropsInAttrKeys = keys(elPropsInAttr);
            for (let i = 0; i < elPropsInAttrKeys.length; i++) {
                const key = elPropsInAttrKeys[i];
                const elVal = elPropsInAttr[key];
                if (isNonStyleTransitionEnabled((attrOpt as any)[key], elVal)) {
                    transFromPropsInAttr[key] = elVal;
                }
            }
        }
    }

    const leaveTo = attrOpt.leaveTo;
    if (leaveTo) {
        const leaveToProps = getOrCreateLeaveToPropsFromEl(el);
        const leaveToPropsInAttr: Dictionary<unknown> = leaveToProps[mainAttr] || (leaveToProps[mainAttr] = {});
        const leaveToKeys = keys(leaveTo);
        for (let i = 0; i < leaveToKeys.length; i++) {
            const key = leaveToKeys[i];
            leaveToPropsInAttr[key] = leaveTo[key];
        }
    }
}

function prepareShapeOrExtraAllPropsFinal(
    mainAttr: 'shape' | 'extra',
    elOption: CustomElementOption,
    allProps: LooseElementProps
): void {
    const attrOpt: Dictionary<unknown> & TransitionAnyOption = (elOption as any)[mainAttr];
    if (!attrOpt) {
        return;
    }
    const allPropsInAttr = allProps[mainAttr] = {} as Dictionary<unknown>;
    const keysInAttr = keys(attrOpt);
    for (let i = 0; i < keysInAttr.length; i++) {
        const key = keysInAttr[i];
        // To avoid share one object with different element, and
        // to avoid user modify the object inexpectedly, have to clone.
        allPropsInAttr[key] = cloneValue((attrOpt as any)[key]);
    }
}

// See [STRATEGY_TRANSITION].
function prepareTransformTransitionFrom(
    el: Element,
    morphFromEl: graphicUtil.Path,
    elOption: CustomElementOption,
    transFromProps: ElementProps,
    isInit: boolean
): void {
    const enterFrom = elOption.enterFrom;
    if (isInit && enterFrom) {
        const enterFromKeys = keys(enterFrom);
        for (let i = 0; i < enterFromKeys.length; i++) {
            const key = enterFromKeys[i] as TransformProp;
            if (__DEV__) {
                checkTransformPropRefer(key, 'el.enterFrom');
            }
            // Do not clone, animator will perform that clone.
            transFromProps[key] = enterFrom[key] as number;
        }
    }

    if (!isInit) {
        // If morphing, force transition all transform props.
        // otherwise might have incorrect morphing animation.
        if (morphFromEl) {
            const fromTransformable = calcOldElLocalTransformBasedOnNewElParent(morphFromEl, el);
            setTransformPropToTransitionFrom(transFromProps, 'x', fromTransformable);
            setTransformPropToTransitionFrom(transFromProps, 'y', fromTransformable);
            setTransformPropToTransitionFrom(transFromProps, 'scaleX', fromTransformable);
            setTransformPropToTransitionFrom(transFromProps, 'scaleY', fromTransformable);
            setTransformPropToTransitionFrom(transFromProps, 'originX', fromTransformable);
            setTransformPropToTransitionFrom(transFromProps, 'originY', fromTransformable);
            setTransformPropToTransitionFrom(transFromProps, 'rotation', fromTransformable);
        }
        else if (elOption.transition) {
            const transitionKeys = normalizeToArray(elOption.transition);
            for (let i = 0; i < transitionKeys.length; i++) {
                const key = transitionKeys[i];
                if (key === 'style' || key === 'shape' || key === 'extra') {
                    continue;
                }
                const elVal = el[key];
                if (__DEV__) {
                    checkTransformPropRefer(key, 'el.transition');
                    checkNonStyleTansitionRefer(key, elOption[key], elVal);
                }
                // Do not clone, see `checkNonStyleTansitionRefer`.
                transFromProps[key] = elVal;
            }
        }
        // This default transition see [STRATEGY_TRANSITION]
        else {
            setTransformPropToTransitionFrom(transFromProps, 'x', el);
            setTransformPropToTransitionFrom(transFromProps, 'y', el);
        }
    }

    const leaveTo = elOption.leaveTo;
    if (leaveTo) {
        const leaveToProps = getOrCreateLeaveToPropsFromEl(el);
        const leaveToKeys = keys(leaveTo);
        for (let i = 0; i < leaveToKeys.length; i++) {
            const key = leaveToKeys[i] as TransformProp;
            if (__DEV__) {
                checkTransformPropRefer(key, 'el.leaveTo');
            }
            leaveToProps[key] = leaveTo[key] as number;
        }
    }
}

function prepareTransformAllPropsFinal(
    elOption: CustomElementOption,
    allProps: ElementProps
): void {
    setLagecyTransformProp(elOption, allProps, 'position');
    setLagecyTransformProp(elOption, allProps, 'scale');
    setLagecyTransformProp(elOption, allProps, 'origin');
    setTransformProp(elOption, allProps, 'x');
    setTransformProp(elOption, allProps, 'y');
    setTransformProp(elOption, allProps, 'scaleX');
    setTransformProp(elOption, allProps, 'scaleY');
    setTransformProp(elOption, allProps, 'originX');
    setTransformProp(elOption, allProps, 'originY');
    setTransformProp(elOption, allProps, 'rotation');
}

// See [STRATEGY_TRANSITION].
function prepareStyleTransitionFrom(
    el: Element,
    morphFromEl: graphicUtil.Path,
    elOption: CustomElementOption,
    styleOpt: CustomElementOption['style'],
    transFromProps: LooseElementProps,
    isInit: boolean
): void {
    if (!styleOpt) {
        return;
    }

    // At present in "many-to-one"/"one-to-many" case, to not support "many" have
    // different styles and make style transitions. That might be a rare case.
    const fromEl = morphFromEl || el;

    const fromElStyle = (fromEl as LooseElementProps).style as LooseElementProps['style'];
    let transFromStyleProps: LooseElementProps['style'];

    const enterFrom = styleOpt.enterFrom;
    if (isInit && enterFrom) {
        const enterFromKeys = keys(enterFrom);
        !transFromStyleProps && (transFromStyleProps = transFromProps.style = {});
        for (let i = 0; i < enterFromKeys.length; i++) {
            const key = enterFromKeys[i];
            // Do not clone, animator will perform that clone.
            (transFromStyleProps as any)[key] = enterFrom[key];
        }
    }

    if (!isInit && fromElStyle) {
        if (styleOpt.transition) {
            const transitionKeys = normalizeToArray(styleOpt.transition);
            !transFromStyleProps && (transFromStyleProps = transFromProps.style = {});
            for (let i = 0; i < transitionKeys.length; i++) {
                const key = transitionKeys[i];
                const elVal = (fromElStyle as any)[key];
                // Do not clone, see `checkNonStyleTansitionRefer`.
                (transFromStyleProps as any)[key] = elVal;
            }
        }
        else if (
            (el as Displayable).getAnimationStyleProps
            && indexOf(elOption.transition, 'style') >= 0
        ) {
            const animationProps = (el as Displayable).getAnimationStyleProps();
            const animationStyleProps = animationProps ? animationProps.style : null;
            if (animationStyleProps) {
                !transFromStyleProps && (transFromStyleProps = transFromProps.style = {});
                const styleKeys = keys(styleOpt);
                for (let i = 0; i < styleKeys.length; i++) {
                    const key = styleKeys[i];
                    if ((animationStyleProps as Dictionary<unknown>)[key]) {
                        const elVal = (fromElStyle as any)[key];
                        (transFromStyleProps as any)[key] = elVal;
                    }
                }
            }
        }
    }

    const leaveTo = styleOpt.leaveTo;
    if (leaveTo) {
        const leaveToKeys = keys(leaveTo);
        const leaveToProps = getOrCreateLeaveToPropsFromEl(el);
        const leaveToStyleProps = leaveToProps.style || (leaveToProps.style = {});
        for (let i = 0; i < leaveToKeys.length; i++) {
            const key = leaveToKeys[i];
            (leaveToStyleProps as any)[key] = leaveTo[key];
        }
    }
}

/**
 * If make "transform"(x/y/scaleX/scaleY/orient/originX/originY) transition between
 * two path elements that have different hierarchy, before we retrieve the "from" props,
 * we have to calculate the local transition of the "oldPath" based on the parent of
 * the "newPath".
 * At present, the case only happend in "morphing". Without morphing, the transform
 * transition are all between elements in the same hierarchy, where this kind of process
 * is not needed.
 *
 * [CAVEAT]:
 * This method makes sense only if: (very tricky)
 * (1) "newEl" has been added to its final parent.
 * (2) Local transform props of "newPath.parent" are not at their final value but already
 * have been at the "from value".
 *     This is currently ensured by:
 *     (2.1) "graphicUtil.animationFrom", which will set the element to the "from value"
 *     immediately.
 *     (2.2) "morph" option is not allowed to be set on Group, so all of the groups have
 *     been finished their "updateElNormal" when calling this method in morphing process.
 */
function calcOldElLocalTransformBasedOnNewElParent(oldEl: Element, newEl: Element): Transformable {
    if (!oldEl || oldEl === newEl || oldEl.parent === newEl.parent) {
        return oldEl;
    }

    // Not sure oldEl is rendered (may have "lazyUpdate"),
    // so always call `getComputedTransform`.
    const tmpM = tmpTransformable.transform
        || (tmpTransformable.transform = matrix.identity([]));

    const oldGlobalTransform = oldEl.getComputedTransform();
    oldGlobalTransform
        ? matrix.copy(tmpM, oldGlobalTransform)
        : matrix.identity(tmpM);

    const newParent = newEl.parent;
    if (newParent) {
        newParent.getComputedTransform();
    }

    tmpTransformable.originX = oldEl.originX;
    tmpTransformable.originY = oldEl.originY;
    tmpTransformable.parent = newParent;
    tmpTransformable.decomposeTransform();

    return tmpTransformable;
}

let checkNonStyleTansitionRefer: (propName: string, optVal: unknown, elVal: unknown) => void;
if (__DEV__) {
    checkNonStyleTansitionRefer = function (propName: string, optVal: unknown, elVal: unknown): void {
        if (!isArrayLike(optVal)) {
            assert(
                optVal != null && isFinite(optVal as number),
                'Prop `' + propName + '` must refer to a finite number or ArrayLike for transition.'
            );
        }
        else {
            // Try not to copy array for performance, but if user use the same object in different
            // call of `renderItem`, it will casue animation transition fail.
            assert(
                optVal !== elVal,
                'Prop `' + propName + '` must use different Array object each time for transition.'
            );
        }
    };
}

function isNonStyleTransitionEnabled(optVal: unknown, elVal: unknown): boolean {
    // The same as `checkNonStyleTansitionRefer`.
    return !isArrayLike(optVal)
        ? (optVal != null && isFinite(optVal as number))
        : optVal !== elVal;
}

let checkTransformPropRefer: (key: string, usedIn: string) => void;
if (__DEV__) {
    checkTransformPropRefer = function (key: string, usedIn: string): void {
        assert(
            hasOwn(TRANSFORM_PROPS, key),
            'Prop `' + key + '` is not a permitted in `' + usedIn + '`. '
                + 'Only `' + keys(TRANSFORM_PROPS).join('`, `') + '` are permitted.'
        );
    };
}

function getOrCreateLeaveToPropsFromEl(el: Element): LooseElementProps {
    const innerEl = inner(el);
    return innerEl.leaveToProps || (innerEl.leaveToProps = {});
}

// Use it to avoid it be exposed to user.
const tmpDuringScope = {} as {
    el: Element;
    isShapeDirty: boolean;
    isStyleDirty: boolean;
};
const customDuringAPI = {
    // Usually other props do not need to be changed in animation during.
    setTransform(key: TransformProp, val: unknown) {
        if (__DEV__) {
            assert(hasOwn(TRANSFORM_PROPS, key), 'Only ' + transformPropNamesStr + ' available in `setTransform`.');
        }
        tmpDuringScope.el[key] = val as number;
        return this;
    },
    getTransform(key: TransformProp): unknown {
        if (__DEV__) {
            assert(hasOwn(TRANSFORM_PROPS, key), 'Only ' + transformPropNamesStr + ' available in `getTransform`.');
        }
        return tmpDuringScope.el[key];
    },
    setShape(key: string, val: unknown) {
        if (__DEV__) {
            assertNotReserved(key);
        }
        const shape = (tmpDuringScope.el as graphicUtil.Path).shape
            || ((tmpDuringScope.el as graphicUtil.Path).shape = {});
        shape[key] = val;
        tmpDuringScope.isShapeDirty = true;
        return this;
    },
    getShape(key: string): unknown {
        if (__DEV__) {
            assertNotReserved(key);
        }
        const shape = (tmpDuringScope.el as graphicUtil.Path).shape;
        if (shape) {
            return shape[key];
        }
    },
    setStyle(key: string, val: unknown) {
        if (__DEV__) {
            assertNotReserved(key);
        }
        const style = (tmpDuringScope.el as Displayable).style;
        if (style) {
            if (__DEV__) {
                if (eqNaN(val)) {
                    warn('style.' + key + ' must not be assigned with NaN.');
                }
            }
            style[key] = val;
            tmpDuringScope.isStyleDirty = true;
        }
        return this;
    },
    getStyle(key: string): unknown {
        if (__DEV__) {
            assertNotReserved(key);
        }
        const style = (tmpDuringScope.el as Displayable).style;
        if (style) {
            return style[key];
        }
    },
    setExtra(key: string, val: unknown) {
        if (__DEV__) {
            assertNotReserved(key);
        }
        const extra = (tmpDuringScope.el as LooseElementProps).extra
            || ((tmpDuringScope.el as LooseElementProps).extra = {});
        extra[key] = val;
        return this;
    },
    getExtra(key: string): unknown {
        if (__DEV__) {
            assertNotReserved(key);
        }
        const extra = (tmpDuringScope.el as LooseElementProps).extra;
        if (extra) {
            return extra[key];
        }
    }
};

function assertNotReserved(key: string) {
    if (__DEV__) {
        if (key === 'transition' || key === 'enterFrom' || key === 'leaveTo') {
            throw new Error('key must not be "' + key + '"');
        }
    }
}

function duringCall(
    this: {
        el: Element;
        userDuring: CustomBaseElementOption['during']
    }
): void {
    // Do not provide "percent" until some requirements come.
    // Because consider thies case:
    // enterFrom: {x: 100, y: 30}, transition: 'x'.
    // And enter duration is different from update duration.
    // Thus it might be confused about the meaning of "percent" in during callback.
    const scope = this;
    const el = scope.el;
    if (!el) {
        return;
    }
    // If el is remove from zr by reason like legend, during still need to called,
    // becuase el will be added back to zr and the prop value should not be incorrect.

    const newstUserDuring = inner(el).userDuring;
    const scopeUserDuring = scope.userDuring;
    // Ensured a during is only called once in each animation frame.
    // If a during is called multiple times in one frame, maybe some users' calulation logic
    // might be wrong (not sure whether this usage exists).
    // The case of a during might be called twice can be: by default there is a animator for
    // 'x', 'y' when init. Before the init animation finished, call `setOption` to start
    // another animators for 'style'/'shape'/'extra'.
    if (newstUserDuring !== scopeUserDuring) {
        // release
        scope.el = scope.userDuring = null;
        return;
    }

    tmpDuringScope.el = el;
    tmpDuringScope.isShapeDirty = false;
    tmpDuringScope.isStyleDirty = false;

    // Give no `this` to user in "during" calling.
    scopeUserDuring(customDuringAPI);

    if (tmpDuringScope.isShapeDirty && (el as graphicUtil.Path).dirtyShape) {
        (el as graphicUtil.Path).dirtyShape();
    }
    if (tmpDuringScope.isStyleDirty && (el as Displayable).dirtyStyle) {
        (el as Displayable).dirtyStyle();
    }
    // markRedraw() will be called by default in during.
    // FIXME `this.markRedraw();` directly ?

    // FIXME: if in future meet the case that some prop will be both modified in `during` and `state`,
    // consider the issue that the prop might be incorrect when return to "normal" state.
}

function updateElOnState(
    state: DisplayStateNonNormal,
    el: Element,
    elStateOpt: CustomElementOptionOnState,
    styleOpt: CustomElementOptionOnState['style'],
    attachedTxInfo: AttachedTxInfo,
    isRoot: boolean,
    isTextContent: boolean
): void {
    const elDisplayable = el.isGroup ? null : el as Displayable;
    const txCfgOpt = attachedTxInfo && attachedTxInfo[state].cfg;

    // PENDING:5.0 support customize scale change and transition animation?

    if (elDisplayable) {
        // By default support auto lift color when hover whether `emphasis` specified.
        const stateObj = elDisplayable.ensureState(state);
        if (styleOpt === false) {
            const existingEmphasisState = elDisplayable.getState(state);
            if (existingEmphasisState) {
                existingEmphasisState.style = null;
            }
        }
        else {
            // style is needed to enable defaut emphasis.
            stateObj.style = styleOpt || null;
        }
        // If `elOption.styleEmphasis` or `elOption.emphasis.style` is `false`,
        // remove hover style.
        // If `elOption.textConfig` or `elOption.emphasis.textConfig` is null/undefined, it does not
        // make sense. So for simplicity, we do not ditinguish `hasOwnProperty` and null/undefined.
        if (txCfgOpt) {
            stateObj.textConfig = txCfgOpt;
        }

        setDefaultStateProxy(elDisplayable);
    }
}

function updateZ(
    el: Element,
    elOption: CustomElementOption,
    seriesModel: CustomSeriesModel,
    attachedTxInfo: AttachedTxInfo
): void {
    // Group not support textContent and not support z yet.
    if (el.isGroup) {
        return;
    }

    const elDisplayable = el as Displayable;
    const currentZ = seriesModel.currentZ;
    const currentZLevel = seriesModel.currentZLevel;
    // Always erase.
    elDisplayable.z = currentZ;
    elDisplayable.zlevel = currentZLevel;
    // z2 must not be null/undefined, otherwise sort error may occur.
    const optZ2 = elOption.z2;
    optZ2 != null && (elDisplayable.z2 = optZ2 || 0);

    for (let i = 0; i < STATES.length; i++) {
        updateZForEachState(elDisplayable, elOption, STATES[i]);
    }
}

function updateZForEachState(
    elDisplayable: Displayable,
    elOption: CustomDisplayableOption,
    state: DisplayState
): void {
    const isNormal = state === NORMAL;
    const elStateOpt = isNormal ? elOption : retrieveStateOption(elOption, state as DisplayStateNonNormal);
    const optZ2 = elStateOpt ? elStateOpt.z2 : null;
    let stateObj;
    if (optZ2 != null) {
        // Do not `ensureState` until required.
        stateObj = isNormal ? elDisplayable : elDisplayable.ensureState(state);
        stateObj.z2 = optZ2 || 0;
    }
}

function setLagecyTransformProp(
    elOption: CustomElementOption,
    targetProps: Partial<Pick<Transformable, TransformProp>>,
    legacyName: LegacyTransformProp,
    fromTransformable?: Transformable // If provided, retrieve from the element.
): void {
    const legacyArr = (elOption as any)[legacyName];
    const xyName = LEGACY_TRANSFORM_PROPS[legacyName];
    if (legacyArr) {
        if (fromTransformable) {
            targetProps[xyName[0]] = fromTransformable[xyName[0]];
            targetProps[xyName[1]] = fromTransformable[xyName[1]];
        }
        else {
            targetProps[xyName[0]] = legacyArr[0];
            targetProps[xyName[1]] = legacyArr[1];
        }
    }
}

function setTransformProp(
    elOption: CustomElementOption,
    allProps: Partial<Pick<Transformable, TransformProp>>,
    name: TransformProp,
    fromTransformable?: Transformable // If provided, retrieve from the element.
): void {
    if (elOption[name] != null) {
        allProps[name] = fromTransformable ? fromTransformable[name] : elOption[name];
    }
}

function setTransformPropToTransitionFrom(
    transitionFrom: Partial<Pick<Transformable, TransformProp>>,
    name: TransformProp,
    fromTransformable?: Transformable // If provided, retrieve from the element.
): void {
    if (fromTransformable) {
        transitionFrom[name] = fromTransformable[name];
    }
}


function makeRenderItem(
    customSeries: CustomSeriesModel,
    data: List<CustomSeriesModel>,
    ecModel: GlobalModel,
    api: ExtensionAPI
) {
    const renderItem = customSeries.get('renderItem');
    const coordSys = customSeries.coordinateSystem;
    let prepareResult = {} as ReturnType<PrepareCustomInfo>;

    if (coordSys) {
        if (__DEV__) {
            assert(renderItem, 'series.render is required.');
            assert(
                coordSys.prepareCustoms || prepareCustoms[coordSys.type],
                'This coordSys does not support custom series.'
            );
        }

        // `coordSys.prepareCustoms` is used for external coord sys like bmap.
        prepareResult = coordSys.prepareCustoms
            ? coordSys.prepareCustoms(coordSys)
            : prepareCustoms[coordSys.type](coordSys);
    }

    const userAPI = defaults({
        getWidth: api.getWidth,
        getHeight: api.getHeight,
        getZr: api.getZr,
        getDevicePixelRatio: api.getDevicePixelRatio,
        value: value,
        style: style,
        ordinalRawValue: ordinalRawValue,
        styleEmphasis: styleEmphasis,
        visual: visual,
        barLayout: barLayout,
        currentSeriesIndices: currentSeriesIndices,
        font: font
    }, prepareResult.api || {}) as CustomSeriesRenderItemAPI;

    const userParams: CustomSeriesRenderItemParams = {
        // The life cycle of context: current round of rendering.
        // The global life cycle is probably not necessary, because
        // user can store global status by themselves.
        context: {},
        seriesId: customSeries.id,
        seriesName: customSeries.name,
        seriesIndex: customSeries.seriesIndex,
        coordSys: prepareResult.coordSys,
        dataInsideLength: data.count(),
        encode: wrapEncodeDef(customSeries.getData())
    };

    // If someday intending to refactor them to a class, should consider do not
    // break change: currently these attribute member are encapsulated in a closure
    // so that do not need to force user to call these method with a scope.

    // Do not support call `api` asynchronously without dataIndexInside input.
    let currDataIndexInside: number;
    let currItemModel: Model<LegacyCustomSeriesOption>;
    let currItemStyleModels: Partial<Record<DisplayState, Model<LegacyCustomSeriesOption['itemStyle']>>> = {};
    let currLabelModels: Partial<Record<DisplayState, Model<LegacyCustomSeriesOption['label']>>> = {};

    const seriesItemStyleModels = {} as Record<DisplayState, Model<LegacyCustomSeriesOption['itemStyle']>>;

    const seriesLabelModels = {} as Record<DisplayState, Model<LegacyCustomSeriesOption['label']>>;

    for (let i = 0; i < STATES.length; i++) {
        const stateName = STATES[i];
        seriesItemStyleModels[stateName] = (customSeries as Model<LegacyCustomSeriesOption>)
            .getModel(PATH_ITEM_STYLE[stateName]);
        seriesLabelModels[stateName] = (customSeries as Model<LegacyCustomSeriesOption>)
            .getModel(PATH_LABEL[stateName]);
    }

    function getItemModel(dataIndexInside: number): Model<LegacyCustomSeriesOption> {
        return dataIndexInside === currDataIndexInside
            ? (currItemModel || (currItemModel = data.getItemModel(dataIndexInside)))
            : data.getItemModel(dataIndexInside);
    }
    function getItemStyleModel(dataIndexInside: number, state: DisplayState) {
        return !data.hasItemOption
            ? seriesItemStyleModels[state]
            : dataIndexInside === currDataIndexInside
            ? (currItemStyleModels[state] || (
                currItemStyleModels[state] = getItemModel(dataIndexInside).getModel(PATH_ITEM_STYLE[state])
            ))
            : getItemModel(dataIndexInside).getModel(PATH_ITEM_STYLE[state]);
    }
    function getLabelModel(dataIndexInside: number, state: DisplayState) {
        return !data.hasItemOption
            ? seriesLabelModels[state]
            : dataIndexInside === currDataIndexInside
            ? (currLabelModels[state] || (
                currLabelModels[state] = getItemModel(dataIndexInside).getModel(PATH_LABEL[state])
            ))
            : getItemModel(dataIndexInside).getModel(PATH_LABEL[state]);
    }

    return function (dataIndexInside: number, payload: Payload): CustomElementOption {
        currDataIndexInside = dataIndexInside;
        currItemModel = null;
        currItemStyleModels = {};
        currLabelModels = {};

        return renderItem && renderItem(
            defaults({
                dataIndexInside: dataIndexInside,
                dataIndex: data.getRawIndex(dataIndexInside),
                // Can be used for optimization when zoom or roam.
                actionType: payload ? payload.type : null
            }, userParams),
            userAPI
        );
    };

    /**
     * @public
     * @param dim by default 0.
     * @param dataIndexInside by default `currDataIndexInside`.
     */
    function value(dim?: DimensionLoose, dataIndexInside?: number): ParsedValue {
        dataIndexInside == null && (dataIndexInside = currDataIndexInside);
        return data.get(data.getDimension(dim || 0), dataIndexInside);
    }

    /**
     * @public
     * @param dim by default 0.
     * @param dataIndexInside by default `currDataIndexInside`.
     */
    function ordinalRawValue(dim?: DimensionLoose, dataIndexInside?: number): ParsedValue | OrdinalRawValue {
        dataIndexInside == null && (dataIndexInside = currDataIndexInside);
        const dimInfo = data.getDimensionInfo(dim || 0);
        if (!dimInfo) {
            return;
        }
        const val = data.get(dimInfo.name, dataIndexInside);
        const ordinalMeta = dimInfo && dimInfo.ordinalMeta;
        return ordinalMeta
            ? ordinalMeta.categories[val as number]
            : val;
    }

    /**
     * @deprecated The orgininal intention of `api.style` is enable to set itemStyle
     * like other series. But it not necessary and not easy to give a strict definition
     * of what it return. And since echarts5 it needs to be make compat work. So
     * deprecates it since echarts5.
     *
     * By default, `visual` is applied to style (to support visualMap).
     * `visual.color` is applied at `fill`. If user want apply visual.color on `stroke`,
     * it can be implemented as:
     * `api.style({stroke: api.visual('color'), fill: null})`;
     *
     * [Compat]: since ec5, RectText has been separated from its hosts el.
     * so `api.style()` will only return the style from `itemStyle` but not handle `label`
     * any more. But `series.label` config is never published in doc.
     * We still compat it in `api.style()`. But not encourage to use it and will still not
     * to pulish it to doc.
     * @public
     * @param dataIndexInside by default `currDataIndexInside`.
     */
    function style(userProps?: ZRStyleProps, dataIndexInside?: number): ZRStyleProps {
        if (__DEV__) {
            warnDeprecated('api.style', 'Please write literal style directly instead.');
        }

        dataIndexInside == null && (dataIndexInside = currDataIndexInside);

        const style = data.getItemVisual(dataIndexInside, 'style');
        const visualColor = style && style.fill;
        const opacity = style && style.opacity;

        let itemStyle = getItemStyleModel(dataIndexInside, NORMAL).getItemStyle();
        visualColor != null && (itemStyle.fill = visualColor);
        opacity != null && (itemStyle.opacity = opacity);

        const opt = {inheritColor: isString(visualColor) ? visualColor : '#000'};
        const labelModel = getLabelModel(dataIndexInside, NORMAL);
        // Now that the feture of "auto adjust text fill/stroke" has been migrated to zrender
        // since ec5, we should set `isAttached` as `false` here and make compat in
        // `convertToEC4StyleForCustomSerise`.
        const textStyle = labelStyleHelper.createTextStyle(labelModel, null, opt, false, true);
        textStyle.text = labelModel.getShallow('show')
            ? retrieve2(
                customSeries.getFormattedLabel(dataIndexInside, NORMAL),
                getDefaultLabel(data, dataIndexInside)
            )
            : null;
        const textConfig = labelStyleHelper.createTextConfig(labelModel, opt, false);

        preFetchFromExtra(userProps, itemStyle);
        itemStyle = convertToEC4StyleForCustomSerise(itemStyle, textStyle, textConfig);

        userProps && applyUserPropsAfter(itemStyle, userProps);
        (itemStyle as LegacyStyleProps).legacy = true;

        return itemStyle;
    }

    /**
     * @deprecated The reason see `api.style()`
     * @public
     * @param dataIndexInside by default `currDataIndexInside`.
     */
    function styleEmphasis(userProps?: ZRStyleProps, dataIndexInside?: number): ZRStyleProps {
        if (__DEV__) {
            warnDeprecated('api.styleEmphasis', 'Please write literal style directly instead.');
        }

        dataIndexInside == null && (dataIndexInside = currDataIndexInside);

        let itemStyle = getItemStyleModel(dataIndexInside, EMPHASIS).getItemStyle();
        const labelModel = getLabelModel(dataIndexInside, EMPHASIS);
        const textStyle = labelStyleHelper.createTextStyle(labelModel, null, null, true, true);
        textStyle.text = labelModel.getShallow('show')
            ? retrieve3(
                customSeries.getFormattedLabel(dataIndexInside, EMPHASIS),
                customSeries.getFormattedLabel(dataIndexInside, NORMAL),
                getDefaultLabel(data, dataIndexInside)
            )
            : null;
        const textConfig = labelStyleHelper.createTextConfig(labelModel, null, true);

        preFetchFromExtra(userProps, itemStyle);
        itemStyle = convertToEC4StyleForCustomSerise(itemStyle, textStyle, textConfig);

        userProps && applyUserPropsAfter(itemStyle, userProps);
        (itemStyle as LegacyStyleProps).legacy = true;

        return itemStyle;
    }

    function applyUserPropsAfter(itemStyle: ZRStyleProps, extra: ZRStyleProps): void {
        for (const key in extra) {
            if (hasOwn(extra, key)) {
                (itemStyle as any)[key] = (extra as any)[key];
            }
        }
    }

    function preFetchFromExtra(extra: ZRStyleProps, itemStyle: ItemStyleProps): void {
        // A trick to retrieve those props firstly, which are used to
        // apply auto inside fill/stroke in `convertToEC4StyleForCustomSerise`.
        // (It's not reasonable but only for a degree of compat)
        if (extra) {
            (extra as any).textFill && ((itemStyle as any).textFill = (extra as any).textFill);
            (extra as any).textPosition && ((itemStyle as any).textPosition = (extra as any).textPosition);
        }
    }

    /**
     * @public
     * @param dataIndexInside by default `currDataIndexInside`.
     */
    function visual<VT extends NonStyleVisualProps | StyleVisualProps>(
        visualType: VT,
        dataIndexInside?: number
    ): VT extends NonStyleVisualProps ? DefaultDataVisual[VT]
            : VT extends StyleVisualProps ? PathStyleProps[typeof STYLE_VISUAL_TYPE[VT]]
            : never {

        dataIndexInside == null && (dataIndexInside = currDataIndexInside);

        if (hasOwn(STYLE_VISUAL_TYPE, visualType)) {
            const style = data.getItemVisual(dataIndexInside, 'style');
            return style
                ? style[STYLE_VISUAL_TYPE[visualType as StyleVisualProps]] as any
                : null;
        }
        // Only support these visuals. Other visual might be inner tricky
        // for performance (like `style`), do not expose to users.
        if (hasOwn(NON_STYLE_VISUAL_PROPS, visualType)) {
            return data.getItemVisual(dataIndexInside, visualType as NonStyleVisualProps) as any;
        }
    }

    /**
     * @public
     * @return If not support, return undefined.
     */
    function barLayout(
        opt: Omit<Parameters<typeof getLayoutOnAxis>[0], 'axis'>
    ): ReturnType<typeof getLayoutOnAxis> {
        if (coordSys.type === 'cartesian2d') {
            const baseAxis = coordSys.getBaseAxis() as Axis2D;
            return getLayoutOnAxis(defaults({axis: baseAxis}, opt));
        }
    }

    /**
     * @public
     */
    function currentSeriesIndices(): ReturnType<GlobalModel['getCurrentSeriesIndices']> {
        return ecModel.getCurrentSeriesIndices();
    }

    /**
     * @public
     * @return font string
     */
    function font(
        opt: Parameters<typeof labelStyleHelper.getFont>[0]
    ): ReturnType<typeof labelStyleHelper.getFont> {
        return labelStyleHelper.getFont(opt, ecModel);
    }
}

type WrapEncodeDefRet = Dictionary<number[]>;

function wrapEncodeDef(data: List<CustomSeriesModel>): WrapEncodeDefRet {
    const encodeDef = {} as WrapEncodeDefRet;
    each(data.dimensions, function (dimName, dataDimIndex) {
        const dimInfo = data.getDimensionInfo(dimName);
        if (!dimInfo.isExtraCoord) {
            const coordDim = dimInfo.coordDim;
            const dataDims = encodeDef[coordDim] = encodeDef[coordDim] || [];
            dataDims[dimInfo.coordDimIndex] = dataDimIndex;
        }
    });
    return encodeDef;
}

function createOrUpdateItem(
    api: ExtensionAPI,
    el: Element,
    dataIndex: number,
    elOption: CustomElementOption,
    seriesModel: CustomSeriesModel,
    group: ViewRootGroup,
    data: List<CustomSeriesModel>,
    morphPreparation: MorphPreparation
): Element {
    // [Rule]
    // If `renderItem` returns `null`/`undefined`/`false`, remove the previous el if existing.
    //     (It seems that violate the "merge" principle, but most of users probably intuitively
    //     regard "return;" as "show nothing element whatever", so make a exception to meet the
    //     most cases.)
    // The rule or "merge" see [STRATEGY_MERGE].

    // If `elOption` is `null`/`undefined`/`false` (when `renderItem` returns nothing).
    if (!elOption) {
        removeElementDirectly(el, group);
        return;
    }
    el = doCreateOrUpdateEl(api, el, dataIndex, elOption, seriesModel, group, true, morphPreparation);
    el && data.setItemGraphicEl(dataIndex, el);

    el && enableHoverEmphasis(el, elOption.focus, elOption.blurScope);

    return el;
}

function doCreateOrUpdateEl(
    api: ExtensionAPI,
    el: Element,
    dataIndex: number,
    elOption: CustomElementOption,
    seriesModel: CustomSeriesModel,
    group: ViewRootGroup,
    isRoot: boolean,
    morphPreparation: MorphPreparation
): Element {

    if (__DEV__) {
        assert(elOption, 'should not have an null/undefined element setting');
    }

    let toBeReplacedIdx = -1;
    if (
        el && (
            doesElNeedRecreate(el, elOption)
            // || (
            //     // PENDING: even in one-to-one mapping case, if el is marked as morph,
            //     // do not sure whether the el will be mapped to another el with different
            //     // hierarchy in Group tree. So always recreate el rather than reuse the el.
            //     morphPreparation && morphPreparation.isOneToOneFrom(el)
            // )
        )
    ) {
        // Should keep at the original index, otherwise "merge by index" will be incorrect.
        toBeReplacedIdx = group.childrenRef().indexOf(el);
        el = null;
    }

    const elIsNewCreated = !el;

    if (!el) {
        el = createEl(elOption);
    }
    else {
        // FIMXE:NEXT unified clearState?
        // If in some case the performance issue arised, consider
        // do not clearState but update cached normal state directly.
        el.clearStates();
    }

    const canMorph = inner(el).canMorph = (elOption as CustomZRPathOption).morph && isPath(el);
    const thisElIsMorphTo = canMorph && morphPreparation && morphPreparation.hasFrom();

    // Use update animation when morph is enabled.
    const isInit = elIsNewCreated && !thisElIsMorphTo;

    attachedTxInfoTmp.normal.cfg = attachedTxInfoTmp.normal.conOpt =
        attachedTxInfoTmp.emphasis.cfg = attachedTxInfoTmp.emphasis.conOpt =
        attachedTxInfoTmp.blur.cfg = attachedTxInfoTmp.blur.conOpt =
        attachedTxInfoTmp.select.cfg = attachedTxInfoTmp.select.conOpt = null;

    attachedTxInfoTmp.isLegacy = false;

    doCreateOrUpdateAttachedTx(
        el, dataIndex, elOption, seriesModel, isInit, attachedTxInfoTmp
    );

    doCreateOrUpdateClipPath(
        el, dataIndex, elOption, seriesModel, isInit
    );

    const pendingAllPropsFinal = updateElNormal(
        api,
        el,
        thisElIsMorphTo,
        dataIndex,
        elOption,
        elOption.style,
        attachedTxInfoTmp,
        seriesModel,
        isInit,
        false
    );

    if (thisElIsMorphTo) {
        morphPreparation.addTo(el as graphicUtil.Path, elOption, dataIndex, pendingAllPropsFinal);
    }

    for (let i = 0; i < STATES.length; i++) {
        const stateName = STATES[i];
        if (stateName !== NORMAL) {
            const otherStateOpt = retrieveStateOption(elOption, stateName);
            const otherStyleOpt = retrieveStyleOptionOnState(elOption, otherStateOpt, stateName);
            updateElOnState(stateName, el, otherStateOpt, otherStyleOpt, attachedTxInfoTmp, isRoot, false);
        }
    }

    updateZ(el, elOption, seriesModel, attachedTxInfoTmp);

    if (elOption.type === 'group') {
        mergeChildren(
            api, el as graphicUtil.Group, dataIndex, elOption as CustomGroupOption, seriesModel, morphPreparation
        );
    }

    if (toBeReplacedIdx >= 0) {
        group.replaceAt(el, toBeReplacedIdx);
    }
    else {
        group.add(el);
    }

    return el;
}

// `el` must not be null/undefined.
function doesElNeedRecreate(el: Element, elOption: CustomElementOption): boolean {
    const elInner = inner(el);
    const elOptionType = elOption.type;
    const elOptionShape = (elOption as CustomZRPathOption).shape;
    const elOptionStyle = elOption.style;
    return (
        // If `elOptionType` is `null`, follow the merge principle.
        (elOptionType != null
            && elOptionType !== elInner.customGraphicType
        )
        || (elOptionType === 'path'
            && hasOwnPathData(elOptionShape)
            && getPathData(elOptionShape) !== elInner.customPathData
        )
        || (elOptionType === 'image'
            && hasOwn(elOptionStyle, 'image')
            && (elOptionStyle as CustomImageOption['style']).image !== elInner.customImagePath
        )
        // // FIXME test and remove this restriction?
        // || (elOptionType === 'text'
        //     && hasOwn(elOptionStyle, 'text')
        //     && (elOptionStyle as TextStyleProps).text !== elInner.customText
        // )
    );
}

function doCreateOrUpdateClipPath(
    el: Element,
    dataIndex: number,
    elOption: CustomElementOption,
    seriesModel: CustomSeriesModel,
    isInit: boolean
): void {
    // Based on the "merge" principle, if no clipPath provided,
    // do nothing. The exists clip will be totally removed only if
    // `el.clipPath` is `false`. Otherwise it will be merged/replaced.
    const clipPathOpt = elOption.clipPath;
    if (clipPathOpt === false) {
        if (el && el.getClipPath()) {
            el.removeClipPath();
        }
    }
    else if (clipPathOpt) {
        let clipPath = el.getClipPath();
        if (clipPath && doesElNeedRecreate(clipPath, clipPathOpt)) {
            clipPath = null;
        }
        if (!clipPath) {
            clipPath = createEl(clipPathOpt) as graphicUtil.Path;
            if (__DEV__) {
                assert(
                    clipPath instanceof graphicUtil.Path,
                    'Only any type of `path` can be used in `clipPath`, rather than ' + clipPath.type + '.'
                );
            }
            el.setClipPath(clipPath);
        }
        updateElNormal(
            null, clipPath, null, dataIndex, clipPathOpt, null, null, seriesModel, isInit, false
        );
    }
    // If not define `clipPath` in option, do nothing unnecessary.
}

function doCreateOrUpdateAttachedTx(
    el: Element,
    dataIndex: number,
    elOption: CustomElementOption,
    seriesModel: CustomSeriesModel,
    isInit: boolean,
    attachedTxInfo: AttachedTxInfo
): void {
    // group do not support textContent temporarily untill necessary.
    if (el.isGroup) {
        return;
    }

    // Normal must be called before emphasis, for `isLegacy` detection.
    processTxInfo(elOption, null, attachedTxInfo);
    processTxInfo(elOption, EMPHASIS, attachedTxInfo);

    // If `elOption.textConfig` or `elOption.textContent` is null/undefined, it does not make sence.
    // So for simplicity, if "elOption hasOwnProperty of them but be null/undefined", we do not
    // trade them as set to null to el.
    // Especially:
    // `elOption.textContent: false` means remove textContent.
    // `elOption.textContent.emphasis.style: false` means remove the style from emphasis state.
    let txConOptNormal = attachedTxInfo.normal.conOpt as CustomElementOption | false;
    const txConOptEmphasis = attachedTxInfo.emphasis.conOpt as CustomElementOptionOnState;
    const txConOptBlur = attachedTxInfo.blur.conOpt as CustomElementOptionOnState;
    const txConOptSelect = attachedTxInfo.select.conOpt as CustomElementOptionOnState;

    if (txConOptNormal != null || txConOptEmphasis != null || txConOptSelect != null || txConOptBlur != null) {
        let textContent = el.getTextContent();
        if (txConOptNormal === false) {
            textContent && el.removeTextContent();
        }
        else {
            txConOptNormal = attachedTxInfo.normal.conOpt = txConOptNormal || {type: 'text'};
            if (!textContent) {
                textContent = createEl(txConOptNormal) as graphicUtil.Text;
                el.setTextContent(textContent);
            }
            else {
                // If in some case the performance issue arised, consider
                // do not clearState but update cached normal state directly.
                textContent.clearStates();
            }
            const txConStlOptNormal = txConOptNormal && txConOptNormal.style;

            updateElNormal(
                null, textContent, null, dataIndex, txConOptNormal, txConStlOptNormal, null, seriesModel, isInit, true
            );
            for (let i = 0; i < STATES.length; i++) {
                const stateName = STATES[i];
                if (stateName !== NORMAL) {
                    const txConOptOtherState = attachedTxInfo[stateName].conOpt as CustomElementOptionOnState;
                    updateElOnState(
                        stateName,
                        textContent,
                        txConOptOtherState,
                        retrieveStyleOptionOnState(txConOptNormal, txConOptOtherState, stateName),
                        null, false, true
                    );
                }
            }

            txConStlOptNormal ? textContent.dirty() : textContent.markRedraw();
        }
    }
}

function processTxInfo(
    elOption: CustomElementOption,
    state: DisplayStateNonNormal,
    attachedTxInfo: AttachedTxInfo
): void {
    const stateOpt = !state ? elOption : retrieveStateOption(elOption, state);
    const styleOpt = !state ? elOption.style : retrieveStyleOptionOnState(elOption, stateOpt, EMPHASIS);

    const elType = elOption.type;
    let txCfg = stateOpt ? stateOpt.textConfig : null;
    const txConOptNormal = elOption.textContent;
    let txConOpt: CustomElementOption | CustomElementOptionOnState =
        !txConOptNormal ? null : !state ? txConOptNormal : retrieveStateOption(txConOptNormal, state);

    if (styleOpt && (
        // Because emphasis style has little info to detect legacy,
        // if normal is legacy, emphasis is trade as legacy.
        attachedTxInfo.isLegacy
        || isEC4CompatibleStyle(styleOpt, elType, !!txCfg, !!txConOpt)
    )) {
        attachedTxInfo.isLegacy = true;
        const convertResult = convertFromEC4CompatibleStyle(styleOpt, elType, !state);
        // Explicitly specified `textConfig` and `textContent` has higher priority than
        // the ones generated by legacy style. Otherwise if users use them and `api.style`
        // at the same time, they not both work and hardly to known why.
        if (!txCfg && convertResult.textConfig) {
            txCfg = convertResult.textConfig;
        }
        if (!txConOpt && convertResult.textContent) {
            txConOpt = convertResult.textContent;
        }
    }

    if (!state && txConOpt) {
        const txConOptNormal = txConOpt as CustomElementOption;
        // `textContent: {type: 'text'}`, the "type" is easy to be missing. So we tolerate it.
        !txConOptNormal.type && (txConOptNormal.type = 'text');
        if (__DEV__) {
            // Do not tolerate incorret type for forward compat.
            txConOptNormal.type !== 'text' && assert(
                txConOptNormal.type === 'text',
                'textContent.type must be "text"'
            );
        }
    }

    const info = !state ? attachedTxInfo.normal : attachedTxInfo[state];
    info.cfg = txCfg;
    info.conOpt = txConOpt;
}

function retrieveStateOption(
    elOption: CustomElementOption, state: DisplayStateNonNormal
): CustomElementOptionOnState {
    return !state ? elOption : elOption ? elOption[state] : null;
}

function retrieveStyleOptionOnState(
    stateOptionNormal: CustomElementOption,
    stateOption: CustomElementOptionOnState,
    state: DisplayStateNonNormal
): CustomElementOptionOnState['style'] {
    let style = stateOption && stateOption.style;
    if (style == null && state === EMPHASIS && stateOptionNormal) {
        style = stateOptionNormal.styleEmphasis;
    }
    return style;
}


// Usage:
// (1) By default, `elOption.$mergeChildren` is `'byIndex'`, which indicates that
//     the existing children will not be removed, and enables the feature that
//     update some of the props of some of the children simply by construct
//     the returned children of `renderItem` like:
//     `var children = group.children = []; children[3] = {opacity: 0.5};`
// (2) If `elOption.$mergeChildren` is `'byName'`, add/update/remove children
//     by child.name. But that might be lower performance.
// (3) If `elOption.$mergeChildren` is `false`, the existing children will be
//     replaced totally.
// (4) If `!elOption.children`, following the "merge" principle, nothing will happen.
//
// For implementation simpleness, do not provide a direct way to remove sinlge
// child (otherwise the total indicies of the children array have to be modified).
// User can remove a single child by set its `ignore` as `true`.
function mergeChildren(
    api: ExtensionAPI,
    el: graphicUtil.Group,
    dataIndex: number,
    elOption: CustomGroupOption,
    seriesModel: CustomSeriesModel,
    morphPreparation: MorphPreparation
): void {

    const newChildren = elOption.children;
    const newLen = newChildren ? newChildren.length : 0;
    const mergeChildren = elOption.$mergeChildren;
    // `diffChildrenByName` has been deprecated.
    const byName = mergeChildren === 'byName' || elOption.diffChildrenByName;
    const notMerge = mergeChildren === false;

    // For better performance on roam update, only enter if necessary.
    if (!newLen && !byName && !notMerge) {
        return;
    }

    if (byName) {
        diffGroupChildren({
            api: api,
            oldChildren: el.children() || [],
            newChildren: newChildren || [],
            dataIndex: dataIndex,
            seriesModel: seriesModel,
            group: el,
            morphPreparation: morphPreparation
        });
        return;
    }

    notMerge && el.removeAll();

    // Mapping children of a group simply by index, which
    // might be better performance.
    let index = 0;
    for (; index < newLen; index++) {
        newChildren[index] && doCreateOrUpdateEl(
            api,
            el.childAt(index),
            dataIndex,
            newChildren[index],
            seriesModel,
            el,
            false,
            morphPreparation
        );
    }
    for (let i = el.childCount() - 1; i >= index; i--) {
        // Do not supprot leave elements that are not mentioned in the latest
        // `renderItem` return. Otherwise users may not have a clear and simple
        // concept that how to contorl all of the elements.
        doRemoveEl(el.childAt(i), seriesModel, el);
    }
}

type DiffGroupContext = {
    api: ExtensionAPI;
    oldChildren: Element[];
    newChildren: CustomElementOption[];
    dataIndex: number;
    seriesModel: CustomSeriesModel;
    group: graphicUtil.Group;
    morphPreparation: MorphPreparation;
};
function diffGroupChildren(context: DiffGroupContext) {
    (new DataDiffer(
        context.oldChildren,
        context.newChildren,
        getKey,
        getKey,
        context
    ))
        .add(processAddUpdate)
        .update(processAddUpdate)
        .remove(processRemove)
        .execute();
}

function getKey(item: Element, idx: number): string {
    const name = item && item.name;
    return name != null ? name : GROUP_DIFF_PREFIX + idx;
}

function processAddUpdate(
    this: DataDiffer<DiffGroupContext>,
    newIndex: number,
    oldIndex?: number
): void {
    const context = this.context;
    const childOption = newIndex != null ? context.newChildren[newIndex] : null;
    const child = oldIndex != null ? context.oldChildren[oldIndex] : null;

    doCreateOrUpdateEl(
        context.api,
        child,
        context.dataIndex,
        childOption,
        context.seriesModel,
        context.group,
        false,
        context.morphPreparation
    );
}

function processRemove(this: DataDiffer<DiffGroupContext>, oldIndex: number): void {
    const context = this.context;
    const child = context.oldChildren[oldIndex];
    doRemoveEl(child, context.seriesModel, context.group);
}

function doRemoveEl(
    el: Element,
    seriesModel: CustomSeriesModel,
    group: ViewRootGroup
): void {
    if (el) {
        const leaveToProps = inner(el).leaveToProps;
        leaveToProps
            ? graphicUtil.updateProps(el, leaveToProps, seriesModel, {
                cb: function () {
                    group.remove(el);
                }
            })
            : group.remove(el);
    }
}

/**
 * @return SVG Path data.
 */
function getPathData(shape: CustomSVGPathOption['shape']): string {
    // "d" follows the SVG convention.
    return shape && (shape.pathData || shape.d);
}

function hasOwnPathData(shape: CustomSVGPathOption['shape']): boolean {
    return shape && (hasOwn(shape, 'pathData') || hasOwn(shape, 'd'));
}

function isPath(el: Element): el is graphicUtil.Path {
    return el && el instanceof graphicUtil.Path;
}

function removeElementDirectly(el: Element, group: ViewRootGroup): void {
    el && group.remove(el);
}


type MorphPreparationType = 'oneToOne' | 'oneToMany' | 'manyToOne';

/**
 * Any morph-potential el should added by `morphPreparation.addTo(el)`.
 * And they may apply morph or not when `morphPreparation.applyMorphing()`.
 * But at least, all of the "to" elements will apply all of the updates
 * as `doCreateOrUpdateItem` did.
 */
class MorphPreparation {
    private _type: MorphPreparationType;
    private _fromList: graphicUtil.Path[] = [];
    private _toList: graphicUtil.Path[] = [];
    private _toElOptionList: CustomElementOption[] = [];
    private _allPropsFinalList: ElementProps[] = [];
    private _toDataIndices: number[] = [];
    private _transOpt: SeriesModel['__transientTransitionOpt'];
    private _seriesModel: CustomSeriesModel;
    // Key: `toDataIndex`, not `toIdx`
    private _morphConfigList: CombineSeparateConfig[] = [];

    constructor(
        seriesModel: CustomSeriesModel,
        transOpt: SeriesModel['__transientTransitionOpt']
    ) {
        this._seriesModel = seriesModel;
        this._transOpt = transOpt;
    }

    hasFrom(): boolean {
        return !!this._fromList.length;
    }

    // isOneToOneFrom(el: Element): boolean {
    //     if (el && inner(el).canMorph) {
    //         const fromList = this._fromList;
    //         for (let i = 0; i < fromList.length; i++) {
    //             if (fromList[i] === el) {
    //                 return true;
    //             }
    //         }
    //     }
    // }

    findAndAddFrom(el: Element): void {
        if (!el) {
            return;
        }
        if (inner(el).canMorph) {
            this._fromList.push(el as graphicUtil.Path);
        }
        if (el.isGroup) {
            const children = (el as graphicUtil.Group).childrenRef();
            for (let i = 0; i < children.length; i++) {
                this.findAndAddFrom(children[i]);
            }
        }
    }

    addTo(
        path: graphicUtil.Path,
        elOption: CustomElementOption,
        dataIndex: number,
        allPropsFinal: ElementProps
    ): void {
        if (path) {
            this._toList.push(path);
            this._toElOptionList.push(elOption);
            this._toDataIndices.push(dataIndex);
            this._allPropsFinalList.push(allPropsFinal);
        }
    }

    applyMorphing(): void {
        // [MORPHING_LOGIC_HINT]
        // Pay attention to the order:
        // (A) Apply `allPropsFinal` and `styleOption` to "to".
        //     (Then "to" becomes to the final state.)
        // (B) Apply `morphPath`/`combine`/`separate`.
        //     (Based on the current state of "from" and the final state of "to".)
        //     (Then we may get "from.subList" or "to.subList".)
        // (C) Copy the related props from "from" to "from.subList", from "to" to "to.subList".
        // (D) Collect `transitionFromProps` for "to" and "to.subList"
        //     (Based on "from" or "from.subList".)
        // (E) Apply `transitionFromProps` to "to" and "to.subList"
        //     (It might change the prop values to the first frame value.)
        // Case_I:
        //     If (D) should be after (C), we use sequence: A - B - C - D - E
        // Case_II:
        //     If (A) should be after (D), we use sequence: D - A - B - C - E

        // [MORPHING_LOGIC_HINT]
        // zrender `morphPath`/`combine`/`separate` only manages the shape animation.
        // Other props (like transfrom, style transition) will handled in echarts).

        // [MORPHING_LOGIC_HINT]
        // Make sure `applyPropsFinal` always be called for "to".

        const type = this._type;
        const fromList = this._fromList;
        const toList = this._toList;
        const toListLen = toList.length;
        const fromListLen = fromList.length;

        if (!fromListLen || !toListLen) {
            return;
        }

        if (type === 'oneToOne') {
            // In one-to-one case, we by default apply a simple rule:
            // map "from" and "to" one by one.
            // For this case: old_data_item_el and new_data_item_el
            // has the same hierarchy of group tree but only some path type changed.
            for (let toIdx = 0; toIdx < toListLen; toIdx++) {
                this._oneToOneForSingleTo(toIdx, toIdx);
            }
        }

        else if (type === 'manyToOne') {
            // A rough strategy: if there are more than one "to", we simply divide "fromList" equally.
            const fromSingleSegLen = Math.max(1, Math.floor(fromListLen / toListLen));
            for (
                let toIdx = 0, fromIdxStart = 0;
                toIdx < toListLen;
                toIdx++, fromIdxStart += fromSingleSegLen
            ) {
                const fromCount = toIdx + 1 >= toListLen
                    ? fromListLen - fromIdxStart
                    : fromSingleSegLen;
                this._manyToOneForSingleTo(
                    toIdx, fromIdxStart >= fromListLen ? null : fromIdxStart, fromCount
                );
            }
        }

        else if (type === 'oneToMany') {
            // A rough strategy: if there are more than one "from", we simply divide "toList" equally.
            const toSingleSegLen = Math.max(1, Math.floor(toListLen / fromListLen));
            for (
                let toIdxStart = 0, fromIdx = 0;
                toIdxStart < toListLen;
                toIdxStart += toSingleSegLen, fromIdx++
            ) {
                const toCount = toIdxStart + toSingleSegLen >= toListLen
                    ? toListLen - toIdxStart
                    : toSingleSegLen;
                this._oneToManyForSingleFrom(
                    toIdxStart, toCount, fromIdx >= fromListLen ? null : fromIdx
                );
            }
        }
    }

    private _oneToOneForSingleTo(
        // "to" must NOT be null/undefined.
        toIdx: number,
        // May `fromIdx >= this._fromList.length`
        fromIdx: number
    ): void {
        const to = this._toList[toIdx];
        const toElOption = this._toElOptionList[toIdx];
        const toDataIndex = this._toDataIndices[toIdx];
        const allPropsFinal = this._allPropsFinalList[toIdx];
        const from = this._fromList[fromIdx];

        const elAnimationConfig = this._getOrCreateMorphConfig(toDataIndex);
        const morphDuration = elAnimationConfig.duration;

        if (from && isCombiningPath(from)) {
            applyPropsFinal(to, allPropsFinal, toElOption.style);

            if (morphDuration) {
                const combineResult = combine([from], to, elAnimationConfig, copyPropsWhenDivided);
                this._processResultIndividuals(combineResult, toIdx, null);
            }
            // The target el will not be displayed and transition from multiple path.
            // transition on the target el does not make sense.
        }
        else {
            const morphFrom = (
                morphDuration
                // from === to usually happen in scenarios where internal update like
                // "dataZoom", "legendToggle" happen. If from is not in any morphing,
                // we do not need to call `morphPath`.
                && from
                && (from !== to || isInAnyMorphing(from))
            ) ? from : null;

            // See [Case_II] above.
            // In this case, there is probably `from === to`. And the `transitionFromProps` collecting
            // does not depends on morphing. So we collect `transitionFromProps` first.
            const transFromProps = {} as ElementProps;
            prepareShapeOrExtraTransitionFrom('shape', to, morphFrom, toElOption, transFromProps, false);
            prepareShapeOrExtraTransitionFrom('extra', to, morphFrom, toElOption, transFromProps, false);
            prepareTransformTransitionFrom(to, morphFrom, toElOption, transFromProps, false);
            prepareStyleTransitionFrom(to, morphFrom, toElOption, toElOption.style, transFromProps, false);

            applyPropsFinal(to, allPropsFinal, toElOption.style);

            if (morphFrom) {
                morphPath(morphFrom, to, elAnimationConfig);
            }
            applyTransitionFrom(to, toDataIndex, toElOption, this._seriesModel, transFromProps, false);
        }
    }

    private _manyToOneForSingleTo(
        // "to" must NOT be null/undefined.
        toIdx: number,
        // May be null.
        fromIdxStart: number,
        fromCount: number
    ): void {
        const to = this._toList[toIdx];
        const toElOption = this._toElOptionList[toIdx];
        const allPropsFinal = this._allPropsFinalList[toIdx];

        applyPropsFinal(to, allPropsFinal, toElOption.style);

        const elAnimationConfig = this._getOrCreateMorphConfig(this._toDataIndices[toIdx]);
        if (elAnimationConfig.duration && fromIdxStart != null) {
            const combineFromList = [];
            for (let fromIdx = fromIdxStart; fromIdx < fromCount; fromIdx++) {
                combineFromList.push(this._fromList[fromIdx]);
            }
            const combineResult = combine(combineFromList, to, elAnimationConfig, copyPropsWhenDivided);
            this._processResultIndividuals(combineResult, toIdx, null);
        }
    }

    private _oneToManyForSingleFrom(
        // "to" must NOT be null/undefined.
        toIdxStart: number,
        toCount: number,
        // May be null
        fromIdx: number
    ): void {
        const from = fromIdx == null ? null : this._fromList[fromIdx];
        const toList = this._toList;

        const separateToList = [];
        for (let toIdx = toIdxStart; toIdx < toCount; toIdx++) {
            const to = toList[toIdx];
            applyPropsFinal(to, this._allPropsFinalList[toIdx], this._toElOptionList[toIdx].style);
            separateToList.push(to);
        }

        const elAnimationConfig = this._getOrCreateMorphConfig(this._toDataIndices[toIdxStart]);
        if (elAnimationConfig.duration && from) {
            const separateResult = separate(from, separateToList, elAnimationConfig, copyPropsWhenDivided);
            this._processResultIndividuals(separateResult, toIdxStart, toCount);
        }
    }

    private _processResultIndividuals(
        combineSeparateResult: CombineSeparateResult,
        toIdxStart: number,
        toCount: number
    ): void {
        const isSeparate = toCount != null;

        for (let i = 0; i < combineSeparateResult.count; i++) {
            const fromIndividual = combineSeparateResult.fromIndividuals[i];
            const toIndividual = combineSeparateResult.toIndividuals[i];
            // Here it's a trick:
            // For "combine" case, all of the `toIndividuals` map to the same `toIdx`.
            // For "separate" case, the `toIndividuals` map to some certain segment of `_toList` accurately.
            const toIdx = toIdxStart + (isSeparate ? i : 0);

            const toElOption = this._toElOptionList[toIdx];
            const dataIndex = this._toDataIndices[toIdx];

            const transFromProps = {} as ElementProps;
            prepareTransformTransitionFrom(
                toIndividual, fromIndividual, toElOption, transFromProps, false
            );
            prepareStyleTransitionFrom(
                toIndividual, fromIndividual, toElOption, toElOption.style, transFromProps, false
            );
            applyTransitionFrom(
                toIndividual, dataIndex, toElOption, this._seriesModel, transFromProps, false
            );
        }
    }

    _getOrCreateMorphConfig(dataIndex: number): CombineSeparateConfig {
        const morphConfigList = this._morphConfigList;
        let config = morphConfigList[dataIndex];
        if (config) {
            return config;
        }

        let duration: number;
        let easing: AnimationEasing;
        let delay: number;
        const seriesModel = this._seriesModel;
        const transOpt = this._transOpt;

        if (seriesModel.isAnimationEnabled()) {
            // PENDING: refactor? this is the same logic as `src/util/graphic.ts#animateOrSetProps`.
            let animationPayload: PayloadAnimationPart;
            if (seriesModel && seriesModel.ecModel) {
                const updatePayload = seriesModel.ecModel.getUpdatePayload();
                animationPayload = (updatePayload && updatePayload.animation) as PayloadAnimationPart;
            }
            if (animationPayload) {
                duration = animationPayload.duration || 0;
                easing = animationPayload.easing || 'cubicOut';
                delay = animationPayload.delay || 0;
            }
            else {
                easing = seriesModel.get('animationEasingUpdate');
                const delayOption = seriesModel.get('animationDelayUpdate');
                delay = isFunction(delayOption) ? delayOption(dataIndex) : delayOption;
                const durationOption = seriesModel.get('animationDurationUpdate');
                duration = isFunction(durationOption) ? durationOption(dataIndex) : durationOption;
            }
        }

        config = {
            duration: duration || 0,
            delay: delay,
            easing: easing,
            dividingMethod: transOpt ? transOpt.dividingMethod : null
        };
        morphConfigList[dataIndex] = config;

        return config;
    }

    reset(type: MorphPreparationType): void {
        // `this._morphConfigList` can be kept. It only related to `dataIndex`.
        this._type = type;
        this._fromList.length =
            this._toList.length =
            this._toElOptionList.length =
            this._allPropsFinalList.length =
            this._toDataIndices.length = 0;
    }
}

function copyPropsWhenDivided(
    srcPath: graphicUtil.Path,
    tarPath: graphicUtil.Path,
    willClone: boolean
): void {
    // Do not copy transform props.
    // Sub paths are transfrom based on their host path.
    // tarPath.x = srcPath.x;
    // tarPath.y = srcPath.y;
    // tarPath.scaleX = srcPath.scaleX;
    // tarPath.scaleY = srcPath.scaleY;
    // tarPath.originX = srcPath.originX;
    // tarPath.originY = srcPath.originY;

    // If just carry the style, will not be modifed, so do not copy.
    tarPath.style = willClone
        ? clone(srcPath.style)
        : srcPath.style;

    tarPath.zlevel = srcPath.zlevel;
    tarPath.z = srcPath.z;
    tarPath.z2 = srcPath.z2;
}
=======
import { EChartsExtensionInstallRegisters } from '../../extension';
import CustomSeriesModel from './CustomSeries';
import CustomChartView from './CustomView';
>>>>>>> ef626ad9

export function install(registers: EChartsExtensionInstallRegisters) {
    registers.registerChartView(CustomChartView);
    registers.registerSeriesModel(CustomSeriesModel);
}<|MERGE_RESOLUTION|>--- conflicted
+++ resolved
@@ -17,2783 +17,9 @@
 * under the License.
 */
 
-<<<<<<< HEAD
-import {
-    hasOwn, assert, isString, retrieve2, retrieve3, defaults, each,
-    keys, isArrayLike, bind, isFunction, eqNaN, indexOf, clone
-} from 'zrender/src/core/util';
-import * as graphicUtil from '../../util/graphic';
-import { setDefaultStateProxy, enableHoverEmphasis } from '../../util/states';
-import * as labelStyleHelper from '../../label/labelStyle';
-import {getDefaultLabel} from '../helper/labelHelper';
-import createListFromArray from '../helper/createListFromArray';
-import {getLayoutOnAxis, BarGridLayoutResult, BarGridLayoutOptionForCustomSeries} from '../../layout/barGrid';
-import DataDiffer, { DataDiffMode } from '../../data/DataDiffer';
-import SeriesModel from '../../model/Series';
-import Model from '../../model/Model';
-import ChartView from '../../view/Chart';
-import {createClipPath} from '../helper/createClipPathFromCoordSys';
-import {
-    EventQueryItem, SeriesOption, SeriesOnCartesianOptionMixin,
-    SeriesOnPolarOptionMixin, SeriesOnSingleOptionMixin, SeriesOnGeoOptionMixin,
-    SeriesOnCalendarOptionMixin, ItemStyleOption, SeriesEncodeOptionMixin,
-    DimensionLoose,
-    ParsedValue,
-    Dictionary,
-    CallbackDataParams,
-    Payload,
-    StageHandlerProgressParams,
-    LabelOption,
-    ViewRootGroup,
-    OptionDataValue,
-    ZRStyleProps,
-    DisplayState,
-    ECElement,
-    DisplayStateNonNormal,
-    BlurScope,
-    SeriesDataType,
-    OrdinalRawValue,
-    PayloadAnimationPart,
-    DecalObject,
-    InnerDecalObject,
-    TextCommonOption,
-    ECActionEvent,
-    ColorByMixin
-} from '../../util/types';
-import Element, { ElementProps, ElementTextConfig } from 'zrender/src/Element';
-import prepareCartesian2d from '../../coord/cartesian/prepareCustom';
-import prepareGeo from '../../coord/geo/prepareCustom';
-import prepareSingleAxis from '../../coord/single/prepareCustom';
-import preparePolar from '../../coord/polar/prepareCustom';
-import prepareCalendar from '../../coord/calendar/prepareCustom';
-import List, { DefaultDataVisual } from '../../data/List';
-import GlobalModel from '../../model/Global';
-import { makeInner, normalizeToArray } from '../../util/model';
-import ExtensionAPI from '../../core/ExtensionAPI';
-import Displayable from 'zrender/src/graphic/Displayable';
-import Axis2D from '../../coord/cartesian/Axis2D';
-import { RectLike } from 'zrender/src/core/BoundingRect';
-import { PathProps, PathStyleProps } from 'zrender/src/graphic/Path';
-import { ImageStyleProps } from 'zrender/src/graphic/Image';
-import { CoordinateSystem } from '../../coord/CoordinateSystem';
-import { TextStyleProps } from 'zrender/src/graphic/Text';
-import {
-    convertToEC4StyleForCustomSerise,
-    isEC4CompatibleStyle,
-    convertFromEC4CompatibleStyle,
-    LegacyStyleProps,
-    warnDeprecated
-} from '../../util/styleCompat';
-import Transformable from 'zrender/src/core/Transformable';
-import { ItemStyleProps } from '../../model/mixin/itemStyle';
-import { cloneValue } from 'zrender/src/animation/Animator';
-import { warn, throwError } from '../../util/log';
-import {
-    combine, isInAnyMorphing, morphPath, isCombiningPath, CombineSeparateConfig, separate, CombineSeparateResult
-} from 'zrender/src/tool/morphPath';
-import { AnimationEasing } from 'zrender/src/animation/easing';
-import * as matrix from 'zrender/src/core/matrix';
-import { PatternObject } from 'zrender/src/graphic/Pattern';
-import { createOrUpdatePatternFromDecal } from '../../util/decal';
-import { ZRenderType } from 'zrender/src/zrender';
-import { EChartsExtensionInstallRegisters } from '../../extension';
-
-
-const inner = makeInner<{
-    info: CustomExtraElementInfo;
-    customPathData: string;
-    customGraphicType: string;
-    customImagePath: CustomImageOption['style']['image'];
-    // customText: string;
-    txConZ2Set: number;
-    leaveToProps: ElementProps;
-    // Can morph: "morph" specified in option and el is Path.
-    canMorph: boolean;
-    userDuring: CustomBaseElementOption['during'];
-}, Element>();
-
-type CustomExtraElementInfo = Dictionary<unknown>;
-const TRANSFORM_PROPS = {
-    x: 1,
-    y: 1,
-    scaleX: 1,
-    scaleY: 1,
-    originX: 1,
-    originY: 1,
-    rotation: 1
-} as const;
-type TransformProp = keyof typeof TRANSFORM_PROPS;
-const transformPropNamesStr = keys(TRANSFORM_PROPS).join(', ');
-
-// Do not declare "Dictionary" in TransitionAnyOption to restrict the type check.
-type TransitionAnyOption = {
-    transition?: TransitionAnyProps;
-    enterFrom?: Dictionary<unknown>;
-    leaveTo?: Dictionary<unknown>;
-};
-type TransitionAnyProps = string | string[];
-type TransitionTransformOption = {
-    transition?: ElementRootTransitionProp | ElementRootTransitionProp[];
-    enterFrom?: Dictionary<unknown>;
-    leaveTo?: Dictionary<unknown>;
-};
-type ElementRootTransitionProp = TransformProp | 'shape' | 'extra' | 'style';
-type ShapeMorphingOption = {
-    /**
-     * If do shape morphing animation when type is changed.
-     * Only available on path.
-     */
-    morph?: boolean
-};
-
-interface CustomBaseElementOption extends Partial<Pick<
-    Element, TransformProp | 'silent' | 'ignore' | 'textConfig'
->>, TransitionTransformOption {
-    // element type, mandatory.
-    type: string;
-    id?: string;
-    // For animation diff.
-    name?: string;
-    info?: CustomExtraElementInfo;
-    // `false` means remove the textContent.
-    textContent?: CustomTextOption | false;
-    // `false` means remove the clipPath
-    clipPath?: CustomZRPathOption | false;
-    // `extra` can be set in any el option for custom prop for annimation duration.
-    extra?: TransitionAnyOption;
-    // updateDuringAnimation
-    during?(params: typeof customDuringAPI): void;
-
-    focus?: 'none' | 'self' | 'series' | ArrayLike<number>
-    blurScope?: BlurScope
-};
-interface CustomDisplayableOption extends CustomBaseElementOption, Partial<Pick<
-    Displayable, 'zlevel' | 'z' | 'z2' | 'invisible'
->> {
-    style?: ZRStyleProps & TransitionAnyOption;
-    // `false` means remove emphasis trigger.
-    styleEmphasis?: ZRStyleProps | false;
-    emphasis?: CustomDisplayableOptionOnState;
-    blur?: CustomDisplayableOptionOnState;
-    select?: CustomDisplayableOptionOnState;
-}
-interface CustomDisplayableOptionOnState extends Partial<Pick<
-    Displayable, TransformProp | 'textConfig' | 'z2'
->> {
-    // `false` means remove emphasis trigger.
-    style?: (ZRStyleProps & TransitionAnyOption) | false;
-}
-interface CustomGroupOption extends CustomBaseElementOption {
-    type: 'group';
-    width?: number;
-    height?: number;
-    // @deprecated
-    diffChildrenByName?: boolean;
-    // Can only set focus, blur on the root element.
-    children: Omit<CustomElementOption, 'focus' | 'blurScope'>[];
-    $mergeChildren: false | 'byName' | 'byIndex';
-}
-interface CustomZRPathOption extends CustomDisplayableOption, ShapeMorphingOption {
-    shape?: PathProps['shape'] & TransitionAnyOption;
-    style?: CustomDisplayableOption['style'] & {
-        decal?: DecalObject;
-        // Only internal usage. Any user specified value will be overwritten.
-        __decalPattern?: PatternObject;
-    };
-}
-interface CustomSVGPathOption extends CustomDisplayableOption, ShapeMorphingOption {
-    type: 'path';
-    shape?: {
-        // SVG Path, like 'M0,0 L0,-20 L70,-1 L70,0 Z'
-        pathData?: string;
-        // "d" is the alias of `pathData` follows the SVG convention.
-        d?: string;
-        layout?: 'center' | 'cover';
-        x?: number;
-        y?: number;
-        width?: number;
-        height?: number;
-    } & TransitionAnyOption;
-}
-interface CustomImageOption extends CustomDisplayableOption {
-    type: 'image';
-    style?: ImageStyleProps & TransitionAnyOption;
-    emphasis?: CustomImageOptionOnState;
-    blur?: CustomImageOptionOnState;
-    select?: CustomImageOptionOnState;
-}
-interface CustomImageOptionOnState extends CustomDisplayableOptionOnState {
-    style?: ImageStyleProps & TransitionAnyOption;
-}
-interface CustomTextOption extends CustomDisplayableOption {
-    type: 'text';
-}
-type CustomElementOption = CustomZRPathOption | CustomSVGPathOption | CustomImageOption | CustomTextOption;
-type CustomElementOptionOnState = CustomDisplayableOptionOnState | CustomImageOptionOnState;
-
-
-export interface CustomSeriesRenderItemAPI extends
-        CustomSeriesRenderItemCoordinateSystemAPI {
-
-    // Methods from ExtensionAPI.
-    // NOTE: Not using Pick<ExtensionAPI> here because we don't want to bundle ExtensionAPI into the d.ts
-    getWidth(): number
-    getHeight(): number
-    getZr(): ZRenderType
-    getDevicePixelRatio(): number
-
-    value(dim: DimensionLoose, dataIndexInside?: number): ParsedValue;
-    ordinalRawValue(dim: DimensionLoose, dataIndexInside?: number): ParsedValue | OrdinalRawValue;
-    style(userProps?: ZRStyleProps, dataIndexInside?: number): ZRStyleProps;
-    styleEmphasis(userProps?: ZRStyleProps, dataIndexInside?: number): ZRStyleProps;
-    visual<VT extends NonStyleVisualProps | StyleVisualProps>(
-        visualType: VT,
-        dataIndexInside?: number
-    ): VT extends NonStyleVisualProps ? DefaultDataVisual[VT]
-        : VT extends StyleVisualProps ? PathStyleProps[typeof STYLE_VISUAL_TYPE[VT]]
-        : void;
-    barLayout(opt: BarGridLayoutOptionForCustomSeries): BarGridLayoutResult;
-    currentSeriesIndices(): number[];
-    font(opt: Pick<TextCommonOption, 'fontStyle' | 'fontWeight' | 'fontSize' | 'fontFamily'>): string;
-}
-interface CustomSeriesRenderItemParamsCoordSys {
-    type: string;
-    // And extra params for each coordinate systems.
-}
-interface CustomSeriesRenderItemCoordinateSystemAPI {
-    coord(
-        data: OptionDataValue | OptionDataValue[],
-        clamp?: boolean
-    ): number[];
-    size?(
-        dataSize: OptionDataValue | OptionDataValue[],
-        dataItem: OptionDataValue | OptionDataValue[]
-    ): number | number[];
-}
-export interface CustomSeriesRenderItemParams {
-    context: Dictionary<unknown>;
-    seriesId: string;
-    seriesName: string;
-    seriesIndex: number;
-    coordSys: CustomSeriesRenderItemParamsCoordSys;
-    dataInsideLength: number;
-    encode: WrapEncodeDefRet;
-}
-type CustomSeriesRenderItem = (
-    params: CustomSeriesRenderItemParams,
-    api: CustomSeriesRenderItemAPI
-) => CustomElementOption;
-
-interface CustomSeriesStateOption {
-    itemStyle?: ItemStyleOption;
-    label?: LabelOption;
-}
-
-export interface CustomSeriesOption extends
-    SeriesOption<never>,    // don't support StateOption in custom series.
-    ColorByMixin,
-    SeriesEncodeOptionMixin,
-    SeriesOnCartesianOptionMixin,
-    SeriesOnPolarOptionMixin,
-    SeriesOnSingleOptionMixin,
-    SeriesOnGeoOptionMixin,
-    SeriesOnCalendarOptionMixin {
-
-    type?: 'custom'
-
-    // If set as 'none', do not depends on coord sys.
-    coordinateSystem?: string | 'none';
-
-    renderItem?: CustomSeriesRenderItem;
-
-    // Only works on polar and cartesian2d coordinate system.
-    clip?: boolean;
-}
-
-interface LegacyCustomSeriesOption extends SeriesOption<CustomSeriesStateOption>, CustomSeriesStateOption {}
-
-
-interface LooseElementProps extends ElementProps {
-    style?: ZRStyleProps;
-    shape?: Dictionary<unknown>;
-}
-
-// Also compat with ec4, where
-// `visual('color') visual('borderColor')` is supported.
-const STYLE_VISUAL_TYPE = {
-    color: 'fill',
-    borderColor: 'stroke'
-} as const;
-type StyleVisualProps = keyof typeof STYLE_VISUAL_TYPE;
-
-const NON_STYLE_VISUAL_PROPS = {
-    symbol: 1,
-    symbolSize: 1,
-    symbolKeepAspect: 1,
-    legendIcon: 1,
-    visualMeta: 1,
-    liftZ: 1,
-    decal: 1
-} as const;
-type NonStyleVisualProps = keyof typeof NON_STYLE_VISUAL_PROPS;
-
-const EMPHASIS = 'emphasis' as const;
-const NORMAL = 'normal' as const;
-const BLUR = 'blur' as const;
-const SELECT = 'select' as const;
-const STATES = [NORMAL, EMPHASIS, BLUR, SELECT] as const;
-const PATH_ITEM_STYLE = {
-    normal: ['itemStyle'],
-    emphasis: [EMPHASIS, 'itemStyle'],
-    blur: [BLUR, 'itemStyle'],
-    select: [SELECT, 'itemStyle']
-} as const;
-const PATH_LABEL = {
-    normal: ['label'],
-    emphasis: [EMPHASIS, 'label'],
-    blur: [BLUR, 'label'],
-    select: [SELECT, 'label']
-} as const;
-// Use prefix to avoid index to be the same as el.name,
-// which will cause weird update animation.
-const GROUP_DIFF_PREFIX = 'e\0\0';
-
-type AttachedTxInfo = {
-    isLegacy: boolean;
-    normal: {
-        cfg: ElementTextConfig;
-        conOpt: CustomElementOption | false;
-    };
-    emphasis: {
-        cfg: ElementTextConfig;
-        conOpt: CustomElementOptionOnState;
-    };
-    blur: {
-        cfg: ElementTextConfig;
-        conOpt: CustomElementOptionOnState;
-    };
-    select: {
-        cfg: ElementTextConfig;
-        conOpt: CustomElementOptionOnState;
-    };
-};
-const attachedTxInfoTmp = {
-    normal: {},
-    emphasis: {},
-    blur: {},
-    select: {}
-} as AttachedTxInfo;
-
-const LEGACY_TRANSFORM_PROPS = {
-    position: ['x', 'y'],
-    scale: ['scaleX', 'scaleY'],
-    origin: ['originX', 'originY']
-} as const;
-type LegacyTransformProp = keyof typeof LEGACY_TRANSFORM_PROPS;
-
-export type PrepareCustomInfo = (coordSys: CoordinateSystem) => {
-    coordSys: CustomSeriesRenderItemParamsCoordSys;
-    api: CustomSeriesRenderItemCoordinateSystemAPI
-};
-
-const tmpTransformable = new Transformable();
-
-/**
- * To reduce total package size of each coordinate systems, the modules `prepareCustom`
- * of each coordinate systems are not required by each coordinate systems directly, but
- * required by the module `custom`.
- *
- * prepareInfoForCustomSeries {Function}: optional
- *     @return {Object} {coordSys: {...}, api: {
- *         coord: function (data, clamp) {}, // return point in global.
- *         size: function (dataSize, dataItem) {} // return size of each axis in coordSys.
- *     }}
- */
-const prepareCustoms: Dictionary<PrepareCustomInfo> = {
-    cartesian2d: prepareCartesian2d,
-    geo: prepareGeo,
-    singleAxis: prepareSingleAxis,
-    polar: preparePolar,
-    calendar: prepareCalendar
-};
-
-class CustomSeriesModel extends SeriesModel<CustomSeriesOption> {
-
-    static type = 'series.custom';
-    readonly type = CustomSeriesModel.type;
-
-    static dependencies = ['grid', 'polar', 'geo', 'singleAxis', 'calendar'];
-
-    // preventAutoZ = true;
-
-    currentZLevel: number;
-    currentZ: number;
-
-    static defaultOption: CustomSeriesOption = {
-        colorBy: 'seriesName',
-
-        coordinateSystem: 'cartesian2d', // Can be set as 'none'
-        zlevel: 0,
-        z: 2,
-        legendHoverLink: true,
-
-        // Custom series will not clip by default.
-        // Some case will use custom series to draw label
-        // For example https://echarts.apache.org/examples/en/editor.html?c=custom-gantt-flight
-        clip: false
-
-        // Cartesian coordinate system
-        // xAxisIndex: 0,
-        // yAxisIndex: 0,
-
-        // Polar coordinate system
-        // polarIndex: 0,
-
-        // Geo coordinate system
-        // geoIndex: 0,
-    };
-
-    optionUpdated() {
-        this.currentZLevel = this.get('zlevel', true);
-        this.currentZ = this.get('z', true);
-    }
-
-    getInitialData(option: CustomSeriesOption, ecModel: GlobalModel): List {
-        return createListFromArray(this.getSource(), this);
-    }
-
-    getDataParams(dataIndex: number, dataType?: SeriesDataType, el?: Element): CallbackDataParams & {
-        info: CustomExtraElementInfo
-    } {
-        const params = super.getDataParams(dataIndex, dataType) as ReturnType<CustomSeriesModel['getDataParams']>;
-        el && (params.info = inner(el).info);
-        return params;
-    }
-}
-
-
-
-class CustomSeriesView extends ChartView {
-
-    static type = 'custom';
-    readonly type = CustomSeriesView.type;
-
-    private _data: List;
-
-
-    render(
-        customSeries: CustomSeriesModel,
-        ecModel: GlobalModel,
-        api: ExtensionAPI,
-        payload: Payload
-    ): void {
-        const oldData = this._data;
-        const data = customSeries.getData();
-        const group = this.group;
-        const renderItem = makeRenderItem(customSeries, data, ecModel, api);
-
-        if (!oldData) {
-            // Previous render is incremental render or first render.
-            // Needs remove the incremental rendered elements.
-            group.removeAll();
-        }
-
-        // By default, merge mode is applied. In most cases, custom series is
-        // used in the scenario that data amount is not large but graphic elements
-        // is complicated, where merge mode is probably necessary for optimization.
-        // For example, reuse graphic elements and only update the transform when
-        // roam or data zoom according to `actionType`.
-
-        const transOpt = customSeries.__transientTransitionOpt;
-
-        // Enable user to disable transition animation by both set
-        // `from` and `to` dimension as `null`/`undefined`.
-        if (transOpt && (transOpt.from == null || transOpt.to == null)) {
-            oldData && oldData.each(function (oldIdx) {
-                doRemoveEl(oldData.getItemGraphicEl(oldIdx), customSeries, group);
-            });
-            data.each(function (newIdx) {
-                createOrUpdateItem(
-                    api, null, newIdx, renderItem(newIdx, payload), customSeries, group, data, null
-                );
-            });
-        }
-        else {
-            const morphPreparation = new MorphPreparation(customSeries, transOpt);
-            const diffMode: DataDiffMode = transOpt ? 'multiple' : 'oneToOne';
-
-            (new DataDiffer(
-                oldData ? oldData.getIndices() : [],
-                data.getIndices(),
-                createGetKey(oldData, diffMode, transOpt && transOpt.from),
-                createGetKey(data, diffMode, transOpt && transOpt.to),
-                null,
-                diffMode
-            ))
-            .add(function (newIdx) {
-                createOrUpdateItem(
-                    api, null, newIdx, renderItem(newIdx, payload), customSeries, group,
-                    data, null
-                );
-            })
-            .remove(function (oldIdx) {
-                doRemoveEl(oldData.getItemGraphicEl(oldIdx), customSeries, group);
-            })
-            .update(function (newIdx, oldIdx) {
-                morphPreparation.reset('oneToOne');
-                let oldEl = oldData.getItemGraphicEl(oldIdx);
-                morphPreparation.findAndAddFrom(oldEl);
-
-                // PENDING:
-                // if may morph, currently we alway recreate the whole el.
-                // because if reuse some of the el in the group tree, the old el has to
-                // be removed from the group, and consequently we can not calculate
-                // the "global transition" of the old element.
-                // But is there performance issue?
-                if (morphPreparation.hasFrom()) {
-                    removeElementDirectly(oldEl, group);
-                    oldEl = null;
-                }
-                createOrUpdateItem(
-                    api, oldEl, newIdx, renderItem(newIdx, payload), customSeries, group,
-                    data, morphPreparation
-                );
-                morphPreparation.applyMorphing();
-            })
-            .updateManyToOne(function (newIdx, oldIndices) {
-                morphPreparation.reset('manyToOne');
-                for (let i = 0; i < oldIndices.length; i++) {
-                    const oldEl = oldData.getItemGraphicEl(oldIndices[i]);
-                    morphPreparation.findAndAddFrom(oldEl);
-                    removeElementDirectly(oldEl, group);
-                }
-                createOrUpdateItem(
-                    api, null, newIdx, renderItem(newIdx, payload), customSeries, group,
-                    data, morphPreparation
-                );
-                morphPreparation.applyMorphing();
-            })
-            .updateOneToMany(function (newIndices, oldIdx) {
-                morphPreparation.reset('oneToMany');
-                const newLen = newIndices.length;
-                const oldEl = oldData.getItemGraphicEl(oldIdx);
-                morphPreparation.findAndAddFrom(oldEl);
-                removeElementDirectly(oldEl, group);
-
-                for (let i = 0; i < newLen; i++) {
-                    createOrUpdateItem(
-                        api, null, newIndices[i], renderItem(newIndices[i], payload), customSeries, group,
-                        data, morphPreparation
-                    );
-                }
-                morphPreparation.applyMorphing();
-            })
-            .execute();
-        }
-
-        // Do clipping
-        const clipPath = customSeries.get('clip', true)
-            ? createClipPath(customSeries.coordinateSystem, false, customSeries)
-            : null;
-        if (clipPath) {
-            group.setClipPath(clipPath);
-        }
-        else {
-            group.removeClipPath();
-        }
-
-        this._data = data;
-    }
-
-    incrementalPrepareRender(
-        customSeries: CustomSeriesModel,
-        ecModel: GlobalModel,
-        api: ExtensionAPI
-    ): void {
-        this.group.removeAll();
-        this._data = null;
-    }
-
-    incrementalRender(
-        params: StageHandlerProgressParams,
-        customSeries: CustomSeriesModel,
-        ecModel: GlobalModel,
-        api: ExtensionAPI,
-        payload: Payload
-    ): void {
-        const data = customSeries.getData();
-        const renderItem = makeRenderItem(customSeries, data, ecModel, api);
-        function setIncrementalAndHoverLayer(el: Displayable) {
-            if (!el.isGroup) {
-                el.incremental = true;
-                el.ensureState('emphasis').hoverLayer = true;
-            }
-        }
-        for (let idx = params.start; idx < params.end; idx++) {
-            const el = createOrUpdateItem(
-                null, null, idx, renderItem(idx, payload), customSeries, this.group, data, null
-            );
-            el && el.traverse(setIncrementalAndHoverLayer);
-        }
-    }
-
-    filterForExposedEvent(
-        eventType: string, query: EventQueryItem, targetEl: Element, packedEvent: ECActionEvent
-    ): boolean {
-        const elementName = query.element;
-        if (elementName == null || targetEl.name === elementName) {
-            return true;
-        }
-
-        // Enable to give a name on a group made by `renderItem`, and listen
-        // events that triggerd by its descendents.
-        while ((targetEl = (targetEl.__hostTarget || targetEl.parent)) && targetEl !== this.group) {
-            if (targetEl.name === elementName) {
-                return true;
-            }
-        }
-
-        return false;
-    }
-}
-
-
-function createGetKey(
-    data: List,
-    diffMode: DataDiffMode,
-    dimension: DimensionLoose
-) {
-    if (!data) {
-        return;
-    }
-
-    if (diffMode === 'oneToOne') {
-        return function (rawIdx: number, dataIndex: number) {
-            return data.getId(dataIndex);
-        };
-    }
-
-    const diffByDimName = data.getDimension(dimension);
-    const dimInfo = data.getDimensionInfo(diffByDimName);
-
-    if (!dimInfo) {
-        let errMsg = '';
-        if (__DEV__) {
-            errMsg = `${dimension} is not a valid dimension.`;
-        }
-        throwError(errMsg);
-    }
-    const ordinalMeta = dimInfo.ordinalMeta;
-    return function (rawIdx: number, dataIndex: number) {
-        let key = data.get(diffByDimName, dataIndex);
-        if (ordinalMeta) {
-            key = ordinalMeta.categories[key as number];
-        }
-        return (key == null || eqNaN(key))
-            ? rawIdx + ''
-            : '_ec_' + key;
-    };
-}
-
-
-function createEl(elOption: CustomElementOption): Element {
-    const graphicType = elOption.type;
-    let el;
-
-    // Those graphic elements are not shapes. They should not be
-    // overwritten by users, so do them first.
-    if (graphicType === 'path') {
-        const shape = (elOption as CustomSVGPathOption).shape;
-        // Using pathRect brings convenience to users sacle svg path.
-        const pathRect = (shape.width != null && shape.height != null)
-            ? {
-                x: shape.x || 0,
-                y: shape.y || 0,
-                width: shape.width,
-                height: shape.height
-            } as RectLike
-            : null;
-        const pathData = getPathData(shape);
-        // Path is also used for icon, so layout 'center' by default.
-        el = graphicUtil.makePath(pathData, null, pathRect, shape.layout || 'center');
-        inner(el).customPathData = pathData;
-    }
-    else if (graphicType === 'image') {
-        el = new graphicUtil.Image({});
-        inner(el).customImagePath = (elOption as CustomImageOption).style.image;
-    }
-    else if (graphicType === 'text') {
-        el = new graphicUtil.Text({});
-        // inner(el).customText = (elOption.style as TextStyleProps).text;
-    }
-    else if (graphicType === 'group') {
-        el = new graphicUtil.Group();
-    }
-    else if (graphicType === 'compoundPath') {
-        throw new Error('"compoundPath" is not supported yet.');
-    }
-    else {
-        const Clz = graphicUtil.getShapeClass(graphicType);
-        if (!Clz) {
-            let errMsg = '';
-            if (__DEV__) {
-                errMsg = 'graphic type "' + graphicType + '" can not be found.';
-            }
-            throwError(errMsg);
-        }
-        el = new Clz();
-    }
-
-    inner(el).customGraphicType = graphicType;
-    el.name = elOption.name;
-
-    // Compat ec4: the default z2 lift is 1. If changing the number,
-    // some cases probably be broken: hierarchy layout along z, like circle packing,
-    // where emphasis only intending to modify color/border rather than lift z2.
-    (el as ECElement).z2EmphasisLift = 1;
-    (el as ECElement).z2SelectLift = 1;
-
-    return el;
-}
-
-/**
- * ----------------------------------------------------------
- * [STRATEGY_MERGE] Merge properties or erase all properties:
- *
- * Based on the fact that the existing zr element probably be reused, we now consider whether
- * merge or erase all properties to the exsiting elements.
- * That is, if a certain props is not specified in the lastest return of `renderItem`:
- * + "Merge" means that do not modify the value on the existing element.
- * + "Erase all" means that use a default value to the existing element.
- *
- * "Merge" might bring some unexpected state retaining for users and "erase all" seams to be
- * more safe. "erase all" force users to specify all of the props each time, which is recommanded
- * in most cases.
- * But "erase all" theoretically disables the chance of performance optimization (e.g., just
- * generete shape and style at the first time rather than always do that).
- * So we still use "merge" rather than "erase all". If users need "erase all", they can
- * simple always set all of the props each time.
- * Some "object-like" config like `textConfig`, `textContent`, `style` which are not needed for
- * every elment, so we replace them only when user specify them. And the that is a total replace.
- *
- * TODO: there is no hint of 'isFirst' to users. So the performance enhancement can not be
- * performed yet. Consider the case:
- * (1) setOption to "mergeChildren" with a smaller children count
- * (2) Use dataZoom to make an item disappear.
- * (3) User dataZoom to make the item display again. At that time, renderItem need to return the
- * full option rather than partial option to recreate the element.
- *
- * ----------------------------------------------
- * [STRATEGY_NULL] `hasOwnProperty` or `== null`:
- *
- * Ditinguishing "own property" probably bring little trouble to user when make el options.
- * So we  trade a {xx: null} or {xx: undefined} as "not specified" if possible rather than
- * "set them to null/undefined". In most cases, props can not be cleared. Some typicall
- * clearable props like `style`/`textConfig`/`textContent` we enable `false` to means
- * "clear". In some othere special cases that the prop is able to set as null/undefined,
- * but not suitable to use `false`, `hasOwnProperty` is checked.
- *
- * ---------------------------------------------
- * [STRATEGY_TRANSITION] The rule of transition:
- * + For props on the root level of a element:
- *      If there is no `transition` specified, tansform props will be transitioned by default,
- *      which is the same as the previous setting in echarts4 and suitable for the scenario
- *      of dataZoom change.
- *      If `transition` specified, only the specified props will be transitioned.
- * + For props in `shape` and `style`:
- *      Only props specified in `transition` will be transitioned.
- * + Break:
- *      Since ec5, do not make transition to shape by default, because it might result in
- *      performance issue (especially `points` of polygon) and do not necessary in most cases.
- *
- * @return if `isMorphTo`, return `allPropsFinal`.
- */
-function updateElNormal(
-    // Can be null/undefined
-    api: ExtensionAPI,
-    el: Element,
-    // Whether be a morph target.
-    isMorphTo: boolean,
-    dataIndex: number,
-    elOption: CustomElementOption,
-    styleOpt: CustomElementOption['style'],
-    attachedTxInfo: AttachedTxInfo,
-    seriesModel: CustomSeriesModel,
-    isInit: boolean,
-    isTextContent: boolean
-): ElementProps {
-    const transFromProps = {} as ElementProps;
-    const allPropsFinal = {} as ElementProps;
-    const elDisplayable = el.isGroup ? null : el as Displayable;
-
-    // If be "morph to", delay the `updateElNormal` when all of the els in
-    // this data item processed. Because at that time we can get all of the
-    // "morph from" and make correct separate/combine.
-
-    !isMorphTo && prepareShapeOrExtraTransitionFrom('shape', el, null, elOption, transFromProps, isInit);
-    prepareShapeOrExtraAllPropsFinal('shape', elOption, allPropsFinal);
-    !isMorphTo && prepareShapeOrExtraTransitionFrom('extra', el, null, elOption, transFromProps, isInit);
-    prepareShapeOrExtraAllPropsFinal('extra', elOption, allPropsFinal);
-    !isMorphTo && prepareTransformTransitionFrom(el, null, elOption, transFromProps, isInit);
-    prepareTransformAllPropsFinal(elOption, allPropsFinal);
-
-    const txCfgOpt = attachedTxInfo && attachedTxInfo.normal.cfg;
-    if (txCfgOpt) {
-        // PENDING: whether use user object directly rather than clone?
-        // TODO:5.0 textConfig transition animation?
-        el.setTextConfig(txCfgOpt);
-    }
-
-    if (el.type === 'text' && styleOpt) {
-        const textOptionStyle = styleOpt as TextStyleProps;
-        // Compatible with ec4: if `textFill` or `textStroke` exists use them.
-        hasOwn(textOptionStyle, 'textFill') && (
-            textOptionStyle.fill = (textOptionStyle as any).textFill
-        );
-        hasOwn(textOptionStyle, 'textStroke') && (
-            textOptionStyle.stroke = (textOptionStyle as any).textStroke
-        );
-    }
-
-    if (styleOpt) {
-        let decalPattern;
-        const decalObj = isPath(el) ? (styleOpt as CustomZRPathOption['style']).decal : null;
-        if (api && decalObj) {
-            (decalObj as InnerDecalObject).dirty = true;
-            decalPattern = createOrUpdatePatternFromDecal(decalObj, api);
-        }
-        // Always overwrite in case user specify this prop.
-        (styleOpt as CustomZRPathOption['style']).__decalPattern = decalPattern;
-    }
-
-    !isMorphTo && prepareStyleTransitionFrom(el, null, elOption, styleOpt, transFromProps, isInit);
-
-    if (elDisplayable) {
-        hasOwn(elOption, 'invisible') && (elDisplayable.invisible = elOption.invisible);
-    }
-
-    // If `isMorphTo`, we should not update these props to el directly, otherwise,
-    // when applying morph finally, the original prop are missing for making "animation from".
-    if (!isMorphTo) {
-        applyPropsFinal(el, allPropsFinal, styleOpt);
-        applyTransitionFrom(el, dataIndex, elOption, seriesModel, transFromProps, isInit);
-    }
-
-    // Merge by default.
-    hasOwn(elOption, 'silent') && (el.silent = elOption.silent);
-    hasOwn(elOption, 'ignore') && (el.ignore = elOption.ignore);
-
-    if (!isTextContent) {
-        // `elOption.info` enables user to mount some info on
-        // elements and use them in event handlers.
-        // Update them only when user specified, otherwise, remain.
-        hasOwn(elOption, 'info') && (inner(el).info = elOption.info);
-    }
-
-    styleOpt ? el.dirty() : el.markRedraw();
-
-    return isMorphTo ? allPropsFinal : null;
-}
-
-function applyPropsFinal(
-    el: Element,
-    // Can be null/undefined
-    allPropsFinal: ElementProps,
-    styleOpt: CustomElementOption['style']
-) {
-    const elDisplayable = el.isGroup ? null : el as Displayable;
-
-    if (elDisplayable && styleOpt) {
-
-        const decalPattern = (styleOpt as CustomZRPathOption['style']).__decalPattern;
-        let originalDecalObj;
-        if (decalPattern) {
-            originalDecalObj = (styleOpt as CustomZRPathOption['style']).decal;
-            (styleOpt as any).decal = decalPattern;
-        }
-
-        // PENDING: here the input style object is used directly.
-        // Good for performance but bad for compatibility control.
-        elDisplayable.useStyle(styleOpt);
-
-        if (decalPattern) {
-            (styleOpt as CustomZRPathOption['style']).decal = originalDecalObj;
-        }
-
-        // When style object changed, how to trade the existing animation?
-        // It is probably conplicated and not needed to cover all the cases.
-        // But still need consider the case:
-        // (1) When using init animation on `style.opacity`, and before the animation
-        //     ended users triggers an update by mousewhell. At that time the init
-        //     animation should better be continued rather than terminated.
-        //     So after `useStyle` called, we should change the animation target manually
-        //     to continue the effect of the init animation.
-        // (2) PENDING: If the previous animation targeted at a `val1`, and currently we need
-        //     to update the value to `val2` and no animation declared, should be terminate
-        //     the previous animation or just modify the target of the animation?
-        //     Therotically That will happen not only on `style` but also on `shape` and
-        //     `transfrom` props. But we haven't handle this case at present yet.
-        // (3) PENDING: Is it proper to visit `animators` and `targetName`?
-        const animators = elDisplayable.animators;
-        for (let i = 0; i < animators.length; i++) {
-            const animator = animators[i];
-            // targetName is the "topKey".
-            if (animator.targetName === 'style') {
-                animator.changeTarget(elDisplayable.style);
-            }
-        }
-    }
-
-    // Set el to the final state firstly.
-    allPropsFinal && el.attr(allPropsFinal);
-}
-
-function applyTransitionFrom(
-    el: Element,
-    dataIndex: number,
-    elOption: CustomElementOption,
-    seriesModel: CustomSeriesModel,
-    // Can be null/undefined
-    transFromProps: ElementProps,
-    isInit: boolean
-): void {
-    if (transFromProps) {
-        // Do not use `el.updateDuringAnimation` here becuase `el.updateDuringAnimation` will
-        // be called mutiple time in each animation frame. For example, if both "transform" props
-        // and shape props and style props changed, it will generate three animator and called
-        // one-by-one in each animation frame.
-        // We use the during in `animateTo/From` params.
-        const userDuring = elOption.during;
-        // For simplicity, if during not specified, the previous during will not work any more.
-        inner(el).userDuring = userDuring;
-        const cfgDuringCall = userDuring ? bind(duringCall, { el: el, userDuring: userDuring }) : null;
-        const cfg = {
-            dataIndex: dataIndex,
-            isFrom: true,
-            during: cfgDuringCall
-        };
-        isInit
-            ? graphicUtil.initProps(el, transFromProps, seriesModel, cfg)
-            : graphicUtil.updateProps(el, transFromProps, seriesModel, cfg);
-    }
-}
-
-
-// See [STRATEGY_TRANSITION]
-function prepareShapeOrExtraTransitionFrom(
-    mainAttr: 'shape' | 'extra',
-    el: Element,
-    morphFromEl: graphicUtil.Path,
-    elOption: CustomElementOption,
-    transFromProps: LooseElementProps,
-    isInit: boolean
-): void {
-
-    const attrOpt: Dictionary<unknown> & TransitionAnyOption = (elOption as any)[mainAttr];
-    if (!attrOpt) {
-        return;
-    }
-
-    const elPropsInAttr = (el as LooseElementProps)[mainAttr];
-    let transFromPropsInAttr: Dictionary<unknown>;
-
-    const enterFrom = attrOpt.enterFrom;
-    if (isInit && enterFrom) {
-        !transFromPropsInAttr && (transFromPropsInAttr = transFromProps[mainAttr] = {});
-        const enterFromKeys = keys(enterFrom);
-        for (let i = 0; i < enterFromKeys.length; i++) {
-            // `enterFrom` props are not necessarily also declared in `shape`/`style`/...,
-            // for example, `opacity` can only declared in `enterFrom` but not in `style`.
-            const key = enterFromKeys[i];
-            // Do not clone, animator will perform that clone.
-            transFromPropsInAttr[key] = enterFrom[key];
-        }
-    }
-
-    if (!isInit
-        && elPropsInAttr
-        // Just ignore shape animation in morphing.
-        && !(morphFromEl != null && mainAttr === 'shape')
-    ) {
-        if (attrOpt.transition) {
-            !transFromPropsInAttr && (transFromPropsInAttr = transFromProps[mainAttr] = {});
-            const transitionKeys = normalizeToArray(attrOpt.transition);
-            for (let i = 0; i < transitionKeys.length; i++) {
-                const key = transitionKeys[i];
-                const elVal = elPropsInAttr[key];
-                if (__DEV__) {
-                    checkNonStyleTansitionRefer(key, (attrOpt as any)[key], elVal);
-                }
-                // Do not clone, see `checkNonStyleTansitionRefer`.
-                transFromPropsInAttr[key] = elVal;
-            }
-        }
-        else if (indexOf(elOption.transition, mainAttr) >= 0) {
-            !transFromPropsInAttr && (transFromPropsInAttr = transFromProps[mainAttr] = {});
-            const elPropsInAttrKeys = keys(elPropsInAttr);
-            for (let i = 0; i < elPropsInAttrKeys.length; i++) {
-                const key = elPropsInAttrKeys[i];
-                const elVal = elPropsInAttr[key];
-                if (isNonStyleTransitionEnabled((attrOpt as any)[key], elVal)) {
-                    transFromPropsInAttr[key] = elVal;
-                }
-            }
-        }
-    }
-
-    const leaveTo = attrOpt.leaveTo;
-    if (leaveTo) {
-        const leaveToProps = getOrCreateLeaveToPropsFromEl(el);
-        const leaveToPropsInAttr: Dictionary<unknown> = leaveToProps[mainAttr] || (leaveToProps[mainAttr] = {});
-        const leaveToKeys = keys(leaveTo);
-        for (let i = 0; i < leaveToKeys.length; i++) {
-            const key = leaveToKeys[i];
-            leaveToPropsInAttr[key] = leaveTo[key];
-        }
-    }
-}
-
-function prepareShapeOrExtraAllPropsFinal(
-    mainAttr: 'shape' | 'extra',
-    elOption: CustomElementOption,
-    allProps: LooseElementProps
-): void {
-    const attrOpt: Dictionary<unknown> & TransitionAnyOption = (elOption as any)[mainAttr];
-    if (!attrOpt) {
-        return;
-    }
-    const allPropsInAttr = allProps[mainAttr] = {} as Dictionary<unknown>;
-    const keysInAttr = keys(attrOpt);
-    for (let i = 0; i < keysInAttr.length; i++) {
-        const key = keysInAttr[i];
-        // To avoid share one object with different element, and
-        // to avoid user modify the object inexpectedly, have to clone.
-        allPropsInAttr[key] = cloneValue((attrOpt as any)[key]);
-    }
-}
-
-// See [STRATEGY_TRANSITION].
-function prepareTransformTransitionFrom(
-    el: Element,
-    morphFromEl: graphicUtil.Path,
-    elOption: CustomElementOption,
-    transFromProps: ElementProps,
-    isInit: boolean
-): void {
-    const enterFrom = elOption.enterFrom;
-    if (isInit && enterFrom) {
-        const enterFromKeys = keys(enterFrom);
-        for (let i = 0; i < enterFromKeys.length; i++) {
-            const key = enterFromKeys[i] as TransformProp;
-            if (__DEV__) {
-                checkTransformPropRefer(key, 'el.enterFrom');
-            }
-            // Do not clone, animator will perform that clone.
-            transFromProps[key] = enterFrom[key] as number;
-        }
-    }
-
-    if (!isInit) {
-        // If morphing, force transition all transform props.
-        // otherwise might have incorrect morphing animation.
-        if (morphFromEl) {
-            const fromTransformable = calcOldElLocalTransformBasedOnNewElParent(morphFromEl, el);
-            setTransformPropToTransitionFrom(transFromProps, 'x', fromTransformable);
-            setTransformPropToTransitionFrom(transFromProps, 'y', fromTransformable);
-            setTransformPropToTransitionFrom(transFromProps, 'scaleX', fromTransformable);
-            setTransformPropToTransitionFrom(transFromProps, 'scaleY', fromTransformable);
-            setTransformPropToTransitionFrom(transFromProps, 'originX', fromTransformable);
-            setTransformPropToTransitionFrom(transFromProps, 'originY', fromTransformable);
-            setTransformPropToTransitionFrom(transFromProps, 'rotation', fromTransformable);
-        }
-        else if (elOption.transition) {
-            const transitionKeys = normalizeToArray(elOption.transition);
-            for (let i = 0; i < transitionKeys.length; i++) {
-                const key = transitionKeys[i];
-                if (key === 'style' || key === 'shape' || key === 'extra') {
-                    continue;
-                }
-                const elVal = el[key];
-                if (__DEV__) {
-                    checkTransformPropRefer(key, 'el.transition');
-                    checkNonStyleTansitionRefer(key, elOption[key], elVal);
-                }
-                // Do not clone, see `checkNonStyleTansitionRefer`.
-                transFromProps[key] = elVal;
-            }
-        }
-        // This default transition see [STRATEGY_TRANSITION]
-        else {
-            setTransformPropToTransitionFrom(transFromProps, 'x', el);
-            setTransformPropToTransitionFrom(transFromProps, 'y', el);
-        }
-    }
-
-    const leaveTo = elOption.leaveTo;
-    if (leaveTo) {
-        const leaveToProps = getOrCreateLeaveToPropsFromEl(el);
-        const leaveToKeys = keys(leaveTo);
-        for (let i = 0; i < leaveToKeys.length; i++) {
-            const key = leaveToKeys[i] as TransformProp;
-            if (__DEV__) {
-                checkTransformPropRefer(key, 'el.leaveTo');
-            }
-            leaveToProps[key] = leaveTo[key] as number;
-        }
-    }
-}
-
-function prepareTransformAllPropsFinal(
-    elOption: CustomElementOption,
-    allProps: ElementProps
-): void {
-    setLagecyTransformProp(elOption, allProps, 'position');
-    setLagecyTransformProp(elOption, allProps, 'scale');
-    setLagecyTransformProp(elOption, allProps, 'origin');
-    setTransformProp(elOption, allProps, 'x');
-    setTransformProp(elOption, allProps, 'y');
-    setTransformProp(elOption, allProps, 'scaleX');
-    setTransformProp(elOption, allProps, 'scaleY');
-    setTransformProp(elOption, allProps, 'originX');
-    setTransformProp(elOption, allProps, 'originY');
-    setTransformProp(elOption, allProps, 'rotation');
-}
-
-// See [STRATEGY_TRANSITION].
-function prepareStyleTransitionFrom(
-    el: Element,
-    morphFromEl: graphicUtil.Path,
-    elOption: CustomElementOption,
-    styleOpt: CustomElementOption['style'],
-    transFromProps: LooseElementProps,
-    isInit: boolean
-): void {
-    if (!styleOpt) {
-        return;
-    }
-
-    // At present in "many-to-one"/"one-to-many" case, to not support "many" have
-    // different styles and make style transitions. That might be a rare case.
-    const fromEl = morphFromEl || el;
-
-    const fromElStyle = (fromEl as LooseElementProps).style as LooseElementProps['style'];
-    let transFromStyleProps: LooseElementProps['style'];
-
-    const enterFrom = styleOpt.enterFrom;
-    if (isInit && enterFrom) {
-        const enterFromKeys = keys(enterFrom);
-        !transFromStyleProps && (transFromStyleProps = transFromProps.style = {});
-        for (let i = 0; i < enterFromKeys.length; i++) {
-            const key = enterFromKeys[i];
-            // Do not clone, animator will perform that clone.
-            (transFromStyleProps as any)[key] = enterFrom[key];
-        }
-    }
-
-    if (!isInit && fromElStyle) {
-        if (styleOpt.transition) {
-            const transitionKeys = normalizeToArray(styleOpt.transition);
-            !transFromStyleProps && (transFromStyleProps = transFromProps.style = {});
-            for (let i = 0; i < transitionKeys.length; i++) {
-                const key = transitionKeys[i];
-                const elVal = (fromElStyle as any)[key];
-                // Do not clone, see `checkNonStyleTansitionRefer`.
-                (transFromStyleProps as any)[key] = elVal;
-            }
-        }
-        else if (
-            (el as Displayable).getAnimationStyleProps
-            && indexOf(elOption.transition, 'style') >= 0
-        ) {
-            const animationProps = (el as Displayable).getAnimationStyleProps();
-            const animationStyleProps = animationProps ? animationProps.style : null;
-            if (animationStyleProps) {
-                !transFromStyleProps && (transFromStyleProps = transFromProps.style = {});
-                const styleKeys = keys(styleOpt);
-                for (let i = 0; i < styleKeys.length; i++) {
-                    const key = styleKeys[i];
-                    if ((animationStyleProps as Dictionary<unknown>)[key]) {
-                        const elVal = (fromElStyle as any)[key];
-                        (transFromStyleProps as any)[key] = elVal;
-                    }
-                }
-            }
-        }
-    }
-
-    const leaveTo = styleOpt.leaveTo;
-    if (leaveTo) {
-        const leaveToKeys = keys(leaveTo);
-        const leaveToProps = getOrCreateLeaveToPropsFromEl(el);
-        const leaveToStyleProps = leaveToProps.style || (leaveToProps.style = {});
-        for (let i = 0; i < leaveToKeys.length; i++) {
-            const key = leaveToKeys[i];
-            (leaveToStyleProps as any)[key] = leaveTo[key];
-        }
-    }
-}
-
-/**
- * If make "transform"(x/y/scaleX/scaleY/orient/originX/originY) transition between
- * two path elements that have different hierarchy, before we retrieve the "from" props,
- * we have to calculate the local transition of the "oldPath" based on the parent of
- * the "newPath".
- * At present, the case only happend in "morphing". Without morphing, the transform
- * transition are all between elements in the same hierarchy, where this kind of process
- * is not needed.
- *
- * [CAVEAT]:
- * This method makes sense only if: (very tricky)
- * (1) "newEl" has been added to its final parent.
- * (2) Local transform props of "newPath.parent" are not at their final value but already
- * have been at the "from value".
- *     This is currently ensured by:
- *     (2.1) "graphicUtil.animationFrom", which will set the element to the "from value"
- *     immediately.
- *     (2.2) "morph" option is not allowed to be set on Group, so all of the groups have
- *     been finished their "updateElNormal" when calling this method in morphing process.
- */
-function calcOldElLocalTransformBasedOnNewElParent(oldEl: Element, newEl: Element): Transformable {
-    if (!oldEl || oldEl === newEl || oldEl.parent === newEl.parent) {
-        return oldEl;
-    }
-
-    // Not sure oldEl is rendered (may have "lazyUpdate"),
-    // so always call `getComputedTransform`.
-    const tmpM = tmpTransformable.transform
-        || (tmpTransformable.transform = matrix.identity([]));
-
-    const oldGlobalTransform = oldEl.getComputedTransform();
-    oldGlobalTransform
-        ? matrix.copy(tmpM, oldGlobalTransform)
-        : matrix.identity(tmpM);
-
-    const newParent = newEl.parent;
-    if (newParent) {
-        newParent.getComputedTransform();
-    }
-
-    tmpTransformable.originX = oldEl.originX;
-    tmpTransformable.originY = oldEl.originY;
-    tmpTransformable.parent = newParent;
-    tmpTransformable.decomposeTransform();
-
-    return tmpTransformable;
-}
-
-let checkNonStyleTansitionRefer: (propName: string, optVal: unknown, elVal: unknown) => void;
-if (__DEV__) {
-    checkNonStyleTansitionRefer = function (propName: string, optVal: unknown, elVal: unknown): void {
-        if (!isArrayLike(optVal)) {
-            assert(
-                optVal != null && isFinite(optVal as number),
-                'Prop `' + propName + '` must refer to a finite number or ArrayLike for transition.'
-            );
-        }
-        else {
-            // Try not to copy array for performance, but if user use the same object in different
-            // call of `renderItem`, it will casue animation transition fail.
-            assert(
-                optVal !== elVal,
-                'Prop `' + propName + '` must use different Array object each time for transition.'
-            );
-        }
-    };
-}
-
-function isNonStyleTransitionEnabled(optVal: unknown, elVal: unknown): boolean {
-    // The same as `checkNonStyleTansitionRefer`.
-    return !isArrayLike(optVal)
-        ? (optVal != null && isFinite(optVal as number))
-        : optVal !== elVal;
-}
-
-let checkTransformPropRefer: (key: string, usedIn: string) => void;
-if (__DEV__) {
-    checkTransformPropRefer = function (key: string, usedIn: string): void {
-        assert(
-            hasOwn(TRANSFORM_PROPS, key),
-            'Prop `' + key + '` is not a permitted in `' + usedIn + '`. '
-                + 'Only `' + keys(TRANSFORM_PROPS).join('`, `') + '` are permitted.'
-        );
-    };
-}
-
-function getOrCreateLeaveToPropsFromEl(el: Element): LooseElementProps {
-    const innerEl = inner(el);
-    return innerEl.leaveToProps || (innerEl.leaveToProps = {});
-}
-
-// Use it to avoid it be exposed to user.
-const tmpDuringScope = {} as {
-    el: Element;
-    isShapeDirty: boolean;
-    isStyleDirty: boolean;
-};
-const customDuringAPI = {
-    // Usually other props do not need to be changed in animation during.
-    setTransform(key: TransformProp, val: unknown) {
-        if (__DEV__) {
-            assert(hasOwn(TRANSFORM_PROPS, key), 'Only ' + transformPropNamesStr + ' available in `setTransform`.');
-        }
-        tmpDuringScope.el[key] = val as number;
-        return this;
-    },
-    getTransform(key: TransformProp): unknown {
-        if (__DEV__) {
-            assert(hasOwn(TRANSFORM_PROPS, key), 'Only ' + transformPropNamesStr + ' available in `getTransform`.');
-        }
-        return tmpDuringScope.el[key];
-    },
-    setShape(key: string, val: unknown) {
-        if (__DEV__) {
-            assertNotReserved(key);
-        }
-        const shape = (tmpDuringScope.el as graphicUtil.Path).shape
-            || ((tmpDuringScope.el as graphicUtil.Path).shape = {});
-        shape[key] = val;
-        tmpDuringScope.isShapeDirty = true;
-        return this;
-    },
-    getShape(key: string): unknown {
-        if (__DEV__) {
-            assertNotReserved(key);
-        }
-        const shape = (tmpDuringScope.el as graphicUtil.Path).shape;
-        if (shape) {
-            return shape[key];
-        }
-    },
-    setStyle(key: string, val: unknown) {
-        if (__DEV__) {
-            assertNotReserved(key);
-        }
-        const style = (tmpDuringScope.el as Displayable).style;
-        if (style) {
-            if (__DEV__) {
-                if (eqNaN(val)) {
-                    warn('style.' + key + ' must not be assigned with NaN.');
-                }
-            }
-            style[key] = val;
-            tmpDuringScope.isStyleDirty = true;
-        }
-        return this;
-    },
-    getStyle(key: string): unknown {
-        if (__DEV__) {
-            assertNotReserved(key);
-        }
-        const style = (tmpDuringScope.el as Displayable).style;
-        if (style) {
-            return style[key];
-        }
-    },
-    setExtra(key: string, val: unknown) {
-        if (__DEV__) {
-            assertNotReserved(key);
-        }
-        const extra = (tmpDuringScope.el as LooseElementProps).extra
-            || ((tmpDuringScope.el as LooseElementProps).extra = {});
-        extra[key] = val;
-        return this;
-    },
-    getExtra(key: string): unknown {
-        if (__DEV__) {
-            assertNotReserved(key);
-        }
-        const extra = (tmpDuringScope.el as LooseElementProps).extra;
-        if (extra) {
-            return extra[key];
-        }
-    }
-};
-
-function assertNotReserved(key: string) {
-    if (__DEV__) {
-        if (key === 'transition' || key === 'enterFrom' || key === 'leaveTo') {
-            throw new Error('key must not be "' + key + '"');
-        }
-    }
-}
-
-function duringCall(
-    this: {
-        el: Element;
-        userDuring: CustomBaseElementOption['during']
-    }
-): void {
-    // Do not provide "percent" until some requirements come.
-    // Because consider thies case:
-    // enterFrom: {x: 100, y: 30}, transition: 'x'.
-    // And enter duration is different from update duration.
-    // Thus it might be confused about the meaning of "percent" in during callback.
-    const scope = this;
-    const el = scope.el;
-    if (!el) {
-        return;
-    }
-    // If el is remove from zr by reason like legend, during still need to called,
-    // becuase el will be added back to zr and the prop value should not be incorrect.
-
-    const newstUserDuring = inner(el).userDuring;
-    const scopeUserDuring = scope.userDuring;
-    // Ensured a during is only called once in each animation frame.
-    // If a during is called multiple times in one frame, maybe some users' calulation logic
-    // might be wrong (not sure whether this usage exists).
-    // The case of a during might be called twice can be: by default there is a animator for
-    // 'x', 'y' when init. Before the init animation finished, call `setOption` to start
-    // another animators for 'style'/'shape'/'extra'.
-    if (newstUserDuring !== scopeUserDuring) {
-        // release
-        scope.el = scope.userDuring = null;
-        return;
-    }
-
-    tmpDuringScope.el = el;
-    tmpDuringScope.isShapeDirty = false;
-    tmpDuringScope.isStyleDirty = false;
-
-    // Give no `this` to user in "during" calling.
-    scopeUserDuring(customDuringAPI);
-
-    if (tmpDuringScope.isShapeDirty && (el as graphicUtil.Path).dirtyShape) {
-        (el as graphicUtil.Path).dirtyShape();
-    }
-    if (tmpDuringScope.isStyleDirty && (el as Displayable).dirtyStyle) {
-        (el as Displayable).dirtyStyle();
-    }
-    // markRedraw() will be called by default in during.
-    // FIXME `this.markRedraw();` directly ?
-
-    // FIXME: if in future meet the case that some prop will be both modified in `during` and `state`,
-    // consider the issue that the prop might be incorrect when return to "normal" state.
-}
-
-function updateElOnState(
-    state: DisplayStateNonNormal,
-    el: Element,
-    elStateOpt: CustomElementOptionOnState,
-    styleOpt: CustomElementOptionOnState['style'],
-    attachedTxInfo: AttachedTxInfo,
-    isRoot: boolean,
-    isTextContent: boolean
-): void {
-    const elDisplayable = el.isGroup ? null : el as Displayable;
-    const txCfgOpt = attachedTxInfo && attachedTxInfo[state].cfg;
-
-    // PENDING:5.0 support customize scale change and transition animation?
-
-    if (elDisplayable) {
-        // By default support auto lift color when hover whether `emphasis` specified.
-        const stateObj = elDisplayable.ensureState(state);
-        if (styleOpt === false) {
-            const existingEmphasisState = elDisplayable.getState(state);
-            if (existingEmphasisState) {
-                existingEmphasisState.style = null;
-            }
-        }
-        else {
-            // style is needed to enable defaut emphasis.
-            stateObj.style = styleOpt || null;
-        }
-        // If `elOption.styleEmphasis` or `elOption.emphasis.style` is `false`,
-        // remove hover style.
-        // If `elOption.textConfig` or `elOption.emphasis.textConfig` is null/undefined, it does not
-        // make sense. So for simplicity, we do not ditinguish `hasOwnProperty` and null/undefined.
-        if (txCfgOpt) {
-            stateObj.textConfig = txCfgOpt;
-        }
-
-        setDefaultStateProxy(elDisplayable);
-    }
-}
-
-function updateZ(
-    el: Element,
-    elOption: CustomElementOption,
-    seriesModel: CustomSeriesModel,
-    attachedTxInfo: AttachedTxInfo
-): void {
-    // Group not support textContent and not support z yet.
-    if (el.isGroup) {
-        return;
-    }
-
-    const elDisplayable = el as Displayable;
-    const currentZ = seriesModel.currentZ;
-    const currentZLevel = seriesModel.currentZLevel;
-    // Always erase.
-    elDisplayable.z = currentZ;
-    elDisplayable.zlevel = currentZLevel;
-    // z2 must not be null/undefined, otherwise sort error may occur.
-    const optZ2 = elOption.z2;
-    optZ2 != null && (elDisplayable.z2 = optZ2 || 0);
-
-    for (let i = 0; i < STATES.length; i++) {
-        updateZForEachState(elDisplayable, elOption, STATES[i]);
-    }
-}
-
-function updateZForEachState(
-    elDisplayable: Displayable,
-    elOption: CustomDisplayableOption,
-    state: DisplayState
-): void {
-    const isNormal = state === NORMAL;
-    const elStateOpt = isNormal ? elOption : retrieveStateOption(elOption, state as DisplayStateNonNormal);
-    const optZ2 = elStateOpt ? elStateOpt.z2 : null;
-    let stateObj;
-    if (optZ2 != null) {
-        // Do not `ensureState` until required.
-        stateObj = isNormal ? elDisplayable : elDisplayable.ensureState(state);
-        stateObj.z2 = optZ2 || 0;
-    }
-}
-
-function setLagecyTransformProp(
-    elOption: CustomElementOption,
-    targetProps: Partial<Pick<Transformable, TransformProp>>,
-    legacyName: LegacyTransformProp,
-    fromTransformable?: Transformable // If provided, retrieve from the element.
-): void {
-    const legacyArr = (elOption as any)[legacyName];
-    const xyName = LEGACY_TRANSFORM_PROPS[legacyName];
-    if (legacyArr) {
-        if (fromTransformable) {
-            targetProps[xyName[0]] = fromTransformable[xyName[0]];
-            targetProps[xyName[1]] = fromTransformable[xyName[1]];
-        }
-        else {
-            targetProps[xyName[0]] = legacyArr[0];
-            targetProps[xyName[1]] = legacyArr[1];
-        }
-    }
-}
-
-function setTransformProp(
-    elOption: CustomElementOption,
-    allProps: Partial<Pick<Transformable, TransformProp>>,
-    name: TransformProp,
-    fromTransformable?: Transformable // If provided, retrieve from the element.
-): void {
-    if (elOption[name] != null) {
-        allProps[name] = fromTransformable ? fromTransformable[name] : elOption[name];
-    }
-}
-
-function setTransformPropToTransitionFrom(
-    transitionFrom: Partial<Pick<Transformable, TransformProp>>,
-    name: TransformProp,
-    fromTransformable?: Transformable // If provided, retrieve from the element.
-): void {
-    if (fromTransformable) {
-        transitionFrom[name] = fromTransformable[name];
-    }
-}
-
-
-function makeRenderItem(
-    customSeries: CustomSeriesModel,
-    data: List<CustomSeriesModel>,
-    ecModel: GlobalModel,
-    api: ExtensionAPI
-) {
-    const renderItem = customSeries.get('renderItem');
-    const coordSys = customSeries.coordinateSystem;
-    let prepareResult = {} as ReturnType<PrepareCustomInfo>;
-
-    if (coordSys) {
-        if (__DEV__) {
-            assert(renderItem, 'series.render is required.');
-            assert(
-                coordSys.prepareCustoms || prepareCustoms[coordSys.type],
-                'This coordSys does not support custom series.'
-            );
-        }
-
-        // `coordSys.prepareCustoms` is used for external coord sys like bmap.
-        prepareResult = coordSys.prepareCustoms
-            ? coordSys.prepareCustoms(coordSys)
-            : prepareCustoms[coordSys.type](coordSys);
-    }
-
-    const userAPI = defaults({
-        getWidth: api.getWidth,
-        getHeight: api.getHeight,
-        getZr: api.getZr,
-        getDevicePixelRatio: api.getDevicePixelRatio,
-        value: value,
-        style: style,
-        ordinalRawValue: ordinalRawValue,
-        styleEmphasis: styleEmphasis,
-        visual: visual,
-        barLayout: barLayout,
-        currentSeriesIndices: currentSeriesIndices,
-        font: font
-    }, prepareResult.api || {}) as CustomSeriesRenderItemAPI;
-
-    const userParams: CustomSeriesRenderItemParams = {
-        // The life cycle of context: current round of rendering.
-        // The global life cycle is probably not necessary, because
-        // user can store global status by themselves.
-        context: {},
-        seriesId: customSeries.id,
-        seriesName: customSeries.name,
-        seriesIndex: customSeries.seriesIndex,
-        coordSys: prepareResult.coordSys,
-        dataInsideLength: data.count(),
-        encode: wrapEncodeDef(customSeries.getData())
-    };
-
-    // If someday intending to refactor them to a class, should consider do not
-    // break change: currently these attribute member are encapsulated in a closure
-    // so that do not need to force user to call these method with a scope.
-
-    // Do not support call `api` asynchronously without dataIndexInside input.
-    let currDataIndexInside: number;
-    let currItemModel: Model<LegacyCustomSeriesOption>;
-    let currItemStyleModels: Partial<Record<DisplayState, Model<LegacyCustomSeriesOption['itemStyle']>>> = {};
-    let currLabelModels: Partial<Record<DisplayState, Model<LegacyCustomSeriesOption['label']>>> = {};
-
-    const seriesItemStyleModels = {} as Record<DisplayState, Model<LegacyCustomSeriesOption['itemStyle']>>;
-
-    const seriesLabelModels = {} as Record<DisplayState, Model<LegacyCustomSeriesOption['label']>>;
-
-    for (let i = 0; i < STATES.length; i++) {
-        const stateName = STATES[i];
-        seriesItemStyleModels[stateName] = (customSeries as Model<LegacyCustomSeriesOption>)
-            .getModel(PATH_ITEM_STYLE[stateName]);
-        seriesLabelModels[stateName] = (customSeries as Model<LegacyCustomSeriesOption>)
-            .getModel(PATH_LABEL[stateName]);
-    }
-
-    function getItemModel(dataIndexInside: number): Model<LegacyCustomSeriesOption> {
-        return dataIndexInside === currDataIndexInside
-            ? (currItemModel || (currItemModel = data.getItemModel(dataIndexInside)))
-            : data.getItemModel(dataIndexInside);
-    }
-    function getItemStyleModel(dataIndexInside: number, state: DisplayState) {
-        return !data.hasItemOption
-            ? seriesItemStyleModels[state]
-            : dataIndexInside === currDataIndexInside
-            ? (currItemStyleModels[state] || (
-                currItemStyleModels[state] = getItemModel(dataIndexInside).getModel(PATH_ITEM_STYLE[state])
-            ))
-            : getItemModel(dataIndexInside).getModel(PATH_ITEM_STYLE[state]);
-    }
-    function getLabelModel(dataIndexInside: number, state: DisplayState) {
-        return !data.hasItemOption
-            ? seriesLabelModels[state]
-            : dataIndexInside === currDataIndexInside
-            ? (currLabelModels[state] || (
-                currLabelModels[state] = getItemModel(dataIndexInside).getModel(PATH_LABEL[state])
-            ))
-            : getItemModel(dataIndexInside).getModel(PATH_LABEL[state]);
-    }
-
-    return function (dataIndexInside: number, payload: Payload): CustomElementOption {
-        currDataIndexInside = dataIndexInside;
-        currItemModel = null;
-        currItemStyleModels = {};
-        currLabelModels = {};
-
-        return renderItem && renderItem(
-            defaults({
-                dataIndexInside: dataIndexInside,
-                dataIndex: data.getRawIndex(dataIndexInside),
-                // Can be used for optimization when zoom or roam.
-                actionType: payload ? payload.type : null
-            }, userParams),
-            userAPI
-        );
-    };
-
-    /**
-     * @public
-     * @param dim by default 0.
-     * @param dataIndexInside by default `currDataIndexInside`.
-     */
-    function value(dim?: DimensionLoose, dataIndexInside?: number): ParsedValue {
-        dataIndexInside == null && (dataIndexInside = currDataIndexInside);
-        return data.get(data.getDimension(dim || 0), dataIndexInside);
-    }
-
-    /**
-     * @public
-     * @param dim by default 0.
-     * @param dataIndexInside by default `currDataIndexInside`.
-     */
-    function ordinalRawValue(dim?: DimensionLoose, dataIndexInside?: number): ParsedValue | OrdinalRawValue {
-        dataIndexInside == null && (dataIndexInside = currDataIndexInside);
-        const dimInfo = data.getDimensionInfo(dim || 0);
-        if (!dimInfo) {
-            return;
-        }
-        const val = data.get(dimInfo.name, dataIndexInside);
-        const ordinalMeta = dimInfo && dimInfo.ordinalMeta;
-        return ordinalMeta
-            ? ordinalMeta.categories[val as number]
-            : val;
-    }
-
-    /**
-     * @deprecated The orgininal intention of `api.style` is enable to set itemStyle
-     * like other series. But it not necessary and not easy to give a strict definition
-     * of what it return. And since echarts5 it needs to be make compat work. So
-     * deprecates it since echarts5.
-     *
-     * By default, `visual` is applied to style (to support visualMap).
-     * `visual.color` is applied at `fill`. If user want apply visual.color on `stroke`,
-     * it can be implemented as:
-     * `api.style({stroke: api.visual('color'), fill: null})`;
-     *
-     * [Compat]: since ec5, RectText has been separated from its hosts el.
-     * so `api.style()` will only return the style from `itemStyle` but not handle `label`
-     * any more. But `series.label` config is never published in doc.
-     * We still compat it in `api.style()`. But not encourage to use it and will still not
-     * to pulish it to doc.
-     * @public
-     * @param dataIndexInside by default `currDataIndexInside`.
-     */
-    function style(userProps?: ZRStyleProps, dataIndexInside?: number): ZRStyleProps {
-        if (__DEV__) {
-            warnDeprecated('api.style', 'Please write literal style directly instead.');
-        }
-
-        dataIndexInside == null && (dataIndexInside = currDataIndexInside);
-
-        const style = data.getItemVisual(dataIndexInside, 'style');
-        const visualColor = style && style.fill;
-        const opacity = style && style.opacity;
-
-        let itemStyle = getItemStyleModel(dataIndexInside, NORMAL).getItemStyle();
-        visualColor != null && (itemStyle.fill = visualColor);
-        opacity != null && (itemStyle.opacity = opacity);
-
-        const opt = {inheritColor: isString(visualColor) ? visualColor : '#000'};
-        const labelModel = getLabelModel(dataIndexInside, NORMAL);
-        // Now that the feture of "auto adjust text fill/stroke" has been migrated to zrender
-        // since ec5, we should set `isAttached` as `false` here and make compat in
-        // `convertToEC4StyleForCustomSerise`.
-        const textStyle = labelStyleHelper.createTextStyle(labelModel, null, opt, false, true);
-        textStyle.text = labelModel.getShallow('show')
-            ? retrieve2(
-                customSeries.getFormattedLabel(dataIndexInside, NORMAL),
-                getDefaultLabel(data, dataIndexInside)
-            )
-            : null;
-        const textConfig = labelStyleHelper.createTextConfig(labelModel, opt, false);
-
-        preFetchFromExtra(userProps, itemStyle);
-        itemStyle = convertToEC4StyleForCustomSerise(itemStyle, textStyle, textConfig);
-
-        userProps && applyUserPropsAfter(itemStyle, userProps);
-        (itemStyle as LegacyStyleProps).legacy = true;
-
-        return itemStyle;
-    }
-
-    /**
-     * @deprecated The reason see `api.style()`
-     * @public
-     * @param dataIndexInside by default `currDataIndexInside`.
-     */
-    function styleEmphasis(userProps?: ZRStyleProps, dataIndexInside?: number): ZRStyleProps {
-        if (__DEV__) {
-            warnDeprecated('api.styleEmphasis', 'Please write literal style directly instead.');
-        }
-
-        dataIndexInside == null && (dataIndexInside = currDataIndexInside);
-
-        let itemStyle = getItemStyleModel(dataIndexInside, EMPHASIS).getItemStyle();
-        const labelModel = getLabelModel(dataIndexInside, EMPHASIS);
-        const textStyle = labelStyleHelper.createTextStyle(labelModel, null, null, true, true);
-        textStyle.text = labelModel.getShallow('show')
-            ? retrieve3(
-                customSeries.getFormattedLabel(dataIndexInside, EMPHASIS),
-                customSeries.getFormattedLabel(dataIndexInside, NORMAL),
-                getDefaultLabel(data, dataIndexInside)
-            )
-            : null;
-        const textConfig = labelStyleHelper.createTextConfig(labelModel, null, true);
-
-        preFetchFromExtra(userProps, itemStyle);
-        itemStyle = convertToEC4StyleForCustomSerise(itemStyle, textStyle, textConfig);
-
-        userProps && applyUserPropsAfter(itemStyle, userProps);
-        (itemStyle as LegacyStyleProps).legacy = true;
-
-        return itemStyle;
-    }
-
-    function applyUserPropsAfter(itemStyle: ZRStyleProps, extra: ZRStyleProps): void {
-        for (const key in extra) {
-            if (hasOwn(extra, key)) {
-                (itemStyle as any)[key] = (extra as any)[key];
-            }
-        }
-    }
-
-    function preFetchFromExtra(extra: ZRStyleProps, itemStyle: ItemStyleProps): void {
-        // A trick to retrieve those props firstly, which are used to
-        // apply auto inside fill/stroke in `convertToEC4StyleForCustomSerise`.
-        // (It's not reasonable but only for a degree of compat)
-        if (extra) {
-            (extra as any).textFill && ((itemStyle as any).textFill = (extra as any).textFill);
-            (extra as any).textPosition && ((itemStyle as any).textPosition = (extra as any).textPosition);
-        }
-    }
-
-    /**
-     * @public
-     * @param dataIndexInside by default `currDataIndexInside`.
-     */
-    function visual<VT extends NonStyleVisualProps | StyleVisualProps>(
-        visualType: VT,
-        dataIndexInside?: number
-    ): VT extends NonStyleVisualProps ? DefaultDataVisual[VT]
-            : VT extends StyleVisualProps ? PathStyleProps[typeof STYLE_VISUAL_TYPE[VT]]
-            : never {
-
-        dataIndexInside == null && (dataIndexInside = currDataIndexInside);
-
-        if (hasOwn(STYLE_VISUAL_TYPE, visualType)) {
-            const style = data.getItemVisual(dataIndexInside, 'style');
-            return style
-                ? style[STYLE_VISUAL_TYPE[visualType as StyleVisualProps]] as any
-                : null;
-        }
-        // Only support these visuals. Other visual might be inner tricky
-        // for performance (like `style`), do not expose to users.
-        if (hasOwn(NON_STYLE_VISUAL_PROPS, visualType)) {
-            return data.getItemVisual(dataIndexInside, visualType as NonStyleVisualProps) as any;
-        }
-    }
-
-    /**
-     * @public
-     * @return If not support, return undefined.
-     */
-    function barLayout(
-        opt: Omit<Parameters<typeof getLayoutOnAxis>[0], 'axis'>
-    ): ReturnType<typeof getLayoutOnAxis> {
-        if (coordSys.type === 'cartesian2d') {
-            const baseAxis = coordSys.getBaseAxis() as Axis2D;
-            return getLayoutOnAxis(defaults({axis: baseAxis}, opt));
-        }
-    }
-
-    /**
-     * @public
-     */
-    function currentSeriesIndices(): ReturnType<GlobalModel['getCurrentSeriesIndices']> {
-        return ecModel.getCurrentSeriesIndices();
-    }
-
-    /**
-     * @public
-     * @return font string
-     */
-    function font(
-        opt: Parameters<typeof labelStyleHelper.getFont>[0]
-    ): ReturnType<typeof labelStyleHelper.getFont> {
-        return labelStyleHelper.getFont(opt, ecModel);
-    }
-}
-
-type WrapEncodeDefRet = Dictionary<number[]>;
-
-function wrapEncodeDef(data: List<CustomSeriesModel>): WrapEncodeDefRet {
-    const encodeDef = {} as WrapEncodeDefRet;
-    each(data.dimensions, function (dimName, dataDimIndex) {
-        const dimInfo = data.getDimensionInfo(dimName);
-        if (!dimInfo.isExtraCoord) {
-            const coordDim = dimInfo.coordDim;
-            const dataDims = encodeDef[coordDim] = encodeDef[coordDim] || [];
-            dataDims[dimInfo.coordDimIndex] = dataDimIndex;
-        }
-    });
-    return encodeDef;
-}
-
-function createOrUpdateItem(
-    api: ExtensionAPI,
-    el: Element,
-    dataIndex: number,
-    elOption: CustomElementOption,
-    seriesModel: CustomSeriesModel,
-    group: ViewRootGroup,
-    data: List<CustomSeriesModel>,
-    morphPreparation: MorphPreparation
-): Element {
-    // [Rule]
-    // If `renderItem` returns `null`/`undefined`/`false`, remove the previous el if existing.
-    //     (It seems that violate the "merge" principle, but most of users probably intuitively
-    //     regard "return;" as "show nothing element whatever", so make a exception to meet the
-    //     most cases.)
-    // The rule or "merge" see [STRATEGY_MERGE].
-
-    // If `elOption` is `null`/`undefined`/`false` (when `renderItem` returns nothing).
-    if (!elOption) {
-        removeElementDirectly(el, group);
-        return;
-    }
-    el = doCreateOrUpdateEl(api, el, dataIndex, elOption, seriesModel, group, true, morphPreparation);
-    el && data.setItemGraphicEl(dataIndex, el);
-
-    el && enableHoverEmphasis(el, elOption.focus, elOption.blurScope);
-
-    return el;
-}
-
-function doCreateOrUpdateEl(
-    api: ExtensionAPI,
-    el: Element,
-    dataIndex: number,
-    elOption: CustomElementOption,
-    seriesModel: CustomSeriesModel,
-    group: ViewRootGroup,
-    isRoot: boolean,
-    morphPreparation: MorphPreparation
-): Element {
-
-    if (__DEV__) {
-        assert(elOption, 'should not have an null/undefined element setting');
-    }
-
-    let toBeReplacedIdx = -1;
-    if (
-        el && (
-            doesElNeedRecreate(el, elOption)
-            // || (
-            //     // PENDING: even in one-to-one mapping case, if el is marked as morph,
-            //     // do not sure whether the el will be mapped to another el with different
-            //     // hierarchy in Group tree. So always recreate el rather than reuse the el.
-            //     morphPreparation && morphPreparation.isOneToOneFrom(el)
-            // )
-        )
-    ) {
-        // Should keep at the original index, otherwise "merge by index" will be incorrect.
-        toBeReplacedIdx = group.childrenRef().indexOf(el);
-        el = null;
-    }
-
-    const elIsNewCreated = !el;
-
-    if (!el) {
-        el = createEl(elOption);
-    }
-    else {
-        // FIMXE:NEXT unified clearState?
-        // If in some case the performance issue arised, consider
-        // do not clearState but update cached normal state directly.
-        el.clearStates();
-    }
-
-    const canMorph = inner(el).canMorph = (elOption as CustomZRPathOption).morph && isPath(el);
-    const thisElIsMorphTo = canMorph && morphPreparation && morphPreparation.hasFrom();
-
-    // Use update animation when morph is enabled.
-    const isInit = elIsNewCreated && !thisElIsMorphTo;
-
-    attachedTxInfoTmp.normal.cfg = attachedTxInfoTmp.normal.conOpt =
-        attachedTxInfoTmp.emphasis.cfg = attachedTxInfoTmp.emphasis.conOpt =
-        attachedTxInfoTmp.blur.cfg = attachedTxInfoTmp.blur.conOpt =
-        attachedTxInfoTmp.select.cfg = attachedTxInfoTmp.select.conOpt = null;
-
-    attachedTxInfoTmp.isLegacy = false;
-
-    doCreateOrUpdateAttachedTx(
-        el, dataIndex, elOption, seriesModel, isInit, attachedTxInfoTmp
-    );
-
-    doCreateOrUpdateClipPath(
-        el, dataIndex, elOption, seriesModel, isInit
-    );
-
-    const pendingAllPropsFinal = updateElNormal(
-        api,
-        el,
-        thisElIsMorphTo,
-        dataIndex,
-        elOption,
-        elOption.style,
-        attachedTxInfoTmp,
-        seriesModel,
-        isInit,
-        false
-    );
-
-    if (thisElIsMorphTo) {
-        morphPreparation.addTo(el as graphicUtil.Path, elOption, dataIndex, pendingAllPropsFinal);
-    }
-
-    for (let i = 0; i < STATES.length; i++) {
-        const stateName = STATES[i];
-        if (stateName !== NORMAL) {
-            const otherStateOpt = retrieveStateOption(elOption, stateName);
-            const otherStyleOpt = retrieveStyleOptionOnState(elOption, otherStateOpt, stateName);
-            updateElOnState(stateName, el, otherStateOpt, otherStyleOpt, attachedTxInfoTmp, isRoot, false);
-        }
-    }
-
-    updateZ(el, elOption, seriesModel, attachedTxInfoTmp);
-
-    if (elOption.type === 'group') {
-        mergeChildren(
-            api, el as graphicUtil.Group, dataIndex, elOption as CustomGroupOption, seriesModel, morphPreparation
-        );
-    }
-
-    if (toBeReplacedIdx >= 0) {
-        group.replaceAt(el, toBeReplacedIdx);
-    }
-    else {
-        group.add(el);
-    }
-
-    return el;
-}
-
-// `el` must not be null/undefined.
-function doesElNeedRecreate(el: Element, elOption: CustomElementOption): boolean {
-    const elInner = inner(el);
-    const elOptionType = elOption.type;
-    const elOptionShape = (elOption as CustomZRPathOption).shape;
-    const elOptionStyle = elOption.style;
-    return (
-        // If `elOptionType` is `null`, follow the merge principle.
-        (elOptionType != null
-            && elOptionType !== elInner.customGraphicType
-        )
-        || (elOptionType === 'path'
-            && hasOwnPathData(elOptionShape)
-            && getPathData(elOptionShape) !== elInner.customPathData
-        )
-        || (elOptionType === 'image'
-            && hasOwn(elOptionStyle, 'image')
-            && (elOptionStyle as CustomImageOption['style']).image !== elInner.customImagePath
-        )
-        // // FIXME test and remove this restriction?
-        // || (elOptionType === 'text'
-        //     && hasOwn(elOptionStyle, 'text')
-        //     && (elOptionStyle as TextStyleProps).text !== elInner.customText
-        // )
-    );
-}
-
-function doCreateOrUpdateClipPath(
-    el: Element,
-    dataIndex: number,
-    elOption: CustomElementOption,
-    seriesModel: CustomSeriesModel,
-    isInit: boolean
-): void {
-    // Based on the "merge" principle, if no clipPath provided,
-    // do nothing. The exists clip will be totally removed only if
-    // `el.clipPath` is `false`. Otherwise it will be merged/replaced.
-    const clipPathOpt = elOption.clipPath;
-    if (clipPathOpt === false) {
-        if (el && el.getClipPath()) {
-            el.removeClipPath();
-        }
-    }
-    else if (clipPathOpt) {
-        let clipPath = el.getClipPath();
-        if (clipPath && doesElNeedRecreate(clipPath, clipPathOpt)) {
-            clipPath = null;
-        }
-        if (!clipPath) {
-            clipPath = createEl(clipPathOpt) as graphicUtil.Path;
-            if (__DEV__) {
-                assert(
-                    clipPath instanceof graphicUtil.Path,
-                    'Only any type of `path` can be used in `clipPath`, rather than ' + clipPath.type + '.'
-                );
-            }
-            el.setClipPath(clipPath);
-        }
-        updateElNormal(
-            null, clipPath, null, dataIndex, clipPathOpt, null, null, seriesModel, isInit, false
-        );
-    }
-    // If not define `clipPath` in option, do nothing unnecessary.
-}
-
-function doCreateOrUpdateAttachedTx(
-    el: Element,
-    dataIndex: number,
-    elOption: CustomElementOption,
-    seriesModel: CustomSeriesModel,
-    isInit: boolean,
-    attachedTxInfo: AttachedTxInfo
-): void {
-    // group do not support textContent temporarily untill necessary.
-    if (el.isGroup) {
-        return;
-    }
-
-    // Normal must be called before emphasis, for `isLegacy` detection.
-    processTxInfo(elOption, null, attachedTxInfo);
-    processTxInfo(elOption, EMPHASIS, attachedTxInfo);
-
-    // If `elOption.textConfig` or `elOption.textContent` is null/undefined, it does not make sence.
-    // So for simplicity, if "elOption hasOwnProperty of them but be null/undefined", we do not
-    // trade them as set to null to el.
-    // Especially:
-    // `elOption.textContent: false` means remove textContent.
-    // `elOption.textContent.emphasis.style: false` means remove the style from emphasis state.
-    let txConOptNormal = attachedTxInfo.normal.conOpt as CustomElementOption | false;
-    const txConOptEmphasis = attachedTxInfo.emphasis.conOpt as CustomElementOptionOnState;
-    const txConOptBlur = attachedTxInfo.blur.conOpt as CustomElementOptionOnState;
-    const txConOptSelect = attachedTxInfo.select.conOpt as CustomElementOptionOnState;
-
-    if (txConOptNormal != null || txConOptEmphasis != null || txConOptSelect != null || txConOptBlur != null) {
-        let textContent = el.getTextContent();
-        if (txConOptNormal === false) {
-            textContent && el.removeTextContent();
-        }
-        else {
-            txConOptNormal = attachedTxInfo.normal.conOpt = txConOptNormal || {type: 'text'};
-            if (!textContent) {
-                textContent = createEl(txConOptNormal) as graphicUtil.Text;
-                el.setTextContent(textContent);
-            }
-            else {
-                // If in some case the performance issue arised, consider
-                // do not clearState but update cached normal state directly.
-                textContent.clearStates();
-            }
-            const txConStlOptNormal = txConOptNormal && txConOptNormal.style;
-
-            updateElNormal(
-                null, textContent, null, dataIndex, txConOptNormal, txConStlOptNormal, null, seriesModel, isInit, true
-            );
-            for (let i = 0; i < STATES.length; i++) {
-                const stateName = STATES[i];
-                if (stateName !== NORMAL) {
-                    const txConOptOtherState = attachedTxInfo[stateName].conOpt as CustomElementOptionOnState;
-                    updateElOnState(
-                        stateName,
-                        textContent,
-                        txConOptOtherState,
-                        retrieveStyleOptionOnState(txConOptNormal, txConOptOtherState, stateName),
-                        null, false, true
-                    );
-                }
-            }
-
-            txConStlOptNormal ? textContent.dirty() : textContent.markRedraw();
-        }
-    }
-}
-
-function processTxInfo(
-    elOption: CustomElementOption,
-    state: DisplayStateNonNormal,
-    attachedTxInfo: AttachedTxInfo
-): void {
-    const stateOpt = !state ? elOption : retrieveStateOption(elOption, state);
-    const styleOpt = !state ? elOption.style : retrieveStyleOptionOnState(elOption, stateOpt, EMPHASIS);
-
-    const elType = elOption.type;
-    let txCfg = stateOpt ? stateOpt.textConfig : null;
-    const txConOptNormal = elOption.textContent;
-    let txConOpt: CustomElementOption | CustomElementOptionOnState =
-        !txConOptNormal ? null : !state ? txConOptNormal : retrieveStateOption(txConOptNormal, state);
-
-    if (styleOpt && (
-        // Because emphasis style has little info to detect legacy,
-        // if normal is legacy, emphasis is trade as legacy.
-        attachedTxInfo.isLegacy
-        || isEC4CompatibleStyle(styleOpt, elType, !!txCfg, !!txConOpt)
-    )) {
-        attachedTxInfo.isLegacy = true;
-        const convertResult = convertFromEC4CompatibleStyle(styleOpt, elType, !state);
-        // Explicitly specified `textConfig` and `textContent` has higher priority than
-        // the ones generated by legacy style. Otherwise if users use them and `api.style`
-        // at the same time, they not both work and hardly to known why.
-        if (!txCfg && convertResult.textConfig) {
-            txCfg = convertResult.textConfig;
-        }
-        if (!txConOpt && convertResult.textContent) {
-            txConOpt = convertResult.textContent;
-        }
-    }
-
-    if (!state && txConOpt) {
-        const txConOptNormal = txConOpt as CustomElementOption;
-        // `textContent: {type: 'text'}`, the "type" is easy to be missing. So we tolerate it.
-        !txConOptNormal.type && (txConOptNormal.type = 'text');
-        if (__DEV__) {
-            // Do not tolerate incorret type for forward compat.
-            txConOptNormal.type !== 'text' && assert(
-                txConOptNormal.type === 'text',
-                'textContent.type must be "text"'
-            );
-        }
-    }
-
-    const info = !state ? attachedTxInfo.normal : attachedTxInfo[state];
-    info.cfg = txCfg;
-    info.conOpt = txConOpt;
-}
-
-function retrieveStateOption(
-    elOption: CustomElementOption, state: DisplayStateNonNormal
-): CustomElementOptionOnState {
-    return !state ? elOption : elOption ? elOption[state] : null;
-}
-
-function retrieveStyleOptionOnState(
-    stateOptionNormal: CustomElementOption,
-    stateOption: CustomElementOptionOnState,
-    state: DisplayStateNonNormal
-): CustomElementOptionOnState['style'] {
-    let style = stateOption && stateOption.style;
-    if (style == null && state === EMPHASIS && stateOptionNormal) {
-        style = stateOptionNormal.styleEmphasis;
-    }
-    return style;
-}
-
-
-// Usage:
-// (1) By default, `elOption.$mergeChildren` is `'byIndex'`, which indicates that
-//     the existing children will not be removed, and enables the feature that
-//     update some of the props of some of the children simply by construct
-//     the returned children of `renderItem` like:
-//     `var children = group.children = []; children[3] = {opacity: 0.5};`
-// (2) If `elOption.$mergeChildren` is `'byName'`, add/update/remove children
-//     by child.name. But that might be lower performance.
-// (3) If `elOption.$mergeChildren` is `false`, the existing children will be
-//     replaced totally.
-// (4) If `!elOption.children`, following the "merge" principle, nothing will happen.
-//
-// For implementation simpleness, do not provide a direct way to remove sinlge
-// child (otherwise the total indicies of the children array have to be modified).
-// User can remove a single child by set its `ignore` as `true`.
-function mergeChildren(
-    api: ExtensionAPI,
-    el: graphicUtil.Group,
-    dataIndex: number,
-    elOption: CustomGroupOption,
-    seriesModel: CustomSeriesModel,
-    morphPreparation: MorphPreparation
-): void {
-
-    const newChildren = elOption.children;
-    const newLen = newChildren ? newChildren.length : 0;
-    const mergeChildren = elOption.$mergeChildren;
-    // `diffChildrenByName` has been deprecated.
-    const byName = mergeChildren === 'byName' || elOption.diffChildrenByName;
-    const notMerge = mergeChildren === false;
-
-    // For better performance on roam update, only enter if necessary.
-    if (!newLen && !byName && !notMerge) {
-        return;
-    }
-
-    if (byName) {
-        diffGroupChildren({
-            api: api,
-            oldChildren: el.children() || [],
-            newChildren: newChildren || [],
-            dataIndex: dataIndex,
-            seriesModel: seriesModel,
-            group: el,
-            morphPreparation: morphPreparation
-        });
-        return;
-    }
-
-    notMerge && el.removeAll();
-
-    // Mapping children of a group simply by index, which
-    // might be better performance.
-    let index = 0;
-    for (; index < newLen; index++) {
-        newChildren[index] && doCreateOrUpdateEl(
-            api,
-            el.childAt(index),
-            dataIndex,
-            newChildren[index],
-            seriesModel,
-            el,
-            false,
-            morphPreparation
-        );
-    }
-    for (let i = el.childCount() - 1; i >= index; i--) {
-        // Do not supprot leave elements that are not mentioned in the latest
-        // `renderItem` return. Otherwise users may not have a clear and simple
-        // concept that how to contorl all of the elements.
-        doRemoveEl(el.childAt(i), seriesModel, el);
-    }
-}
-
-type DiffGroupContext = {
-    api: ExtensionAPI;
-    oldChildren: Element[];
-    newChildren: CustomElementOption[];
-    dataIndex: number;
-    seriesModel: CustomSeriesModel;
-    group: graphicUtil.Group;
-    morphPreparation: MorphPreparation;
-};
-function diffGroupChildren(context: DiffGroupContext) {
-    (new DataDiffer(
-        context.oldChildren,
-        context.newChildren,
-        getKey,
-        getKey,
-        context
-    ))
-        .add(processAddUpdate)
-        .update(processAddUpdate)
-        .remove(processRemove)
-        .execute();
-}
-
-function getKey(item: Element, idx: number): string {
-    const name = item && item.name;
-    return name != null ? name : GROUP_DIFF_PREFIX + idx;
-}
-
-function processAddUpdate(
-    this: DataDiffer<DiffGroupContext>,
-    newIndex: number,
-    oldIndex?: number
-): void {
-    const context = this.context;
-    const childOption = newIndex != null ? context.newChildren[newIndex] : null;
-    const child = oldIndex != null ? context.oldChildren[oldIndex] : null;
-
-    doCreateOrUpdateEl(
-        context.api,
-        child,
-        context.dataIndex,
-        childOption,
-        context.seriesModel,
-        context.group,
-        false,
-        context.morphPreparation
-    );
-}
-
-function processRemove(this: DataDiffer<DiffGroupContext>, oldIndex: number): void {
-    const context = this.context;
-    const child = context.oldChildren[oldIndex];
-    doRemoveEl(child, context.seriesModel, context.group);
-}
-
-function doRemoveEl(
-    el: Element,
-    seriesModel: CustomSeriesModel,
-    group: ViewRootGroup
-): void {
-    if (el) {
-        const leaveToProps = inner(el).leaveToProps;
-        leaveToProps
-            ? graphicUtil.updateProps(el, leaveToProps, seriesModel, {
-                cb: function () {
-                    group.remove(el);
-                }
-            })
-            : group.remove(el);
-    }
-}
-
-/**
- * @return SVG Path data.
- */
-function getPathData(shape: CustomSVGPathOption['shape']): string {
-    // "d" follows the SVG convention.
-    return shape && (shape.pathData || shape.d);
-}
-
-function hasOwnPathData(shape: CustomSVGPathOption['shape']): boolean {
-    return shape && (hasOwn(shape, 'pathData') || hasOwn(shape, 'd'));
-}
-
-function isPath(el: Element): el is graphicUtil.Path {
-    return el && el instanceof graphicUtil.Path;
-}
-
-function removeElementDirectly(el: Element, group: ViewRootGroup): void {
-    el && group.remove(el);
-}
-
-
-type MorphPreparationType = 'oneToOne' | 'oneToMany' | 'manyToOne';
-
-/**
- * Any morph-potential el should added by `morphPreparation.addTo(el)`.
- * And they may apply morph or not when `morphPreparation.applyMorphing()`.
- * But at least, all of the "to" elements will apply all of the updates
- * as `doCreateOrUpdateItem` did.
- */
-class MorphPreparation {
-    private _type: MorphPreparationType;
-    private _fromList: graphicUtil.Path[] = [];
-    private _toList: graphicUtil.Path[] = [];
-    private _toElOptionList: CustomElementOption[] = [];
-    private _allPropsFinalList: ElementProps[] = [];
-    private _toDataIndices: number[] = [];
-    private _transOpt: SeriesModel['__transientTransitionOpt'];
-    private _seriesModel: CustomSeriesModel;
-    // Key: `toDataIndex`, not `toIdx`
-    private _morphConfigList: CombineSeparateConfig[] = [];
-
-    constructor(
-        seriesModel: CustomSeriesModel,
-        transOpt: SeriesModel['__transientTransitionOpt']
-    ) {
-        this._seriesModel = seriesModel;
-        this._transOpt = transOpt;
-    }
-
-    hasFrom(): boolean {
-        return !!this._fromList.length;
-    }
-
-    // isOneToOneFrom(el: Element): boolean {
-    //     if (el && inner(el).canMorph) {
-    //         const fromList = this._fromList;
-    //         for (let i = 0; i < fromList.length; i++) {
-    //             if (fromList[i] === el) {
-    //                 return true;
-    //             }
-    //         }
-    //     }
-    // }
-
-    findAndAddFrom(el: Element): void {
-        if (!el) {
-            return;
-        }
-        if (inner(el).canMorph) {
-            this._fromList.push(el as graphicUtil.Path);
-        }
-        if (el.isGroup) {
-            const children = (el as graphicUtil.Group).childrenRef();
-            for (let i = 0; i < children.length; i++) {
-                this.findAndAddFrom(children[i]);
-            }
-        }
-    }
-
-    addTo(
-        path: graphicUtil.Path,
-        elOption: CustomElementOption,
-        dataIndex: number,
-        allPropsFinal: ElementProps
-    ): void {
-        if (path) {
-            this._toList.push(path);
-            this._toElOptionList.push(elOption);
-            this._toDataIndices.push(dataIndex);
-            this._allPropsFinalList.push(allPropsFinal);
-        }
-    }
-
-    applyMorphing(): void {
-        // [MORPHING_LOGIC_HINT]
-        // Pay attention to the order:
-        // (A) Apply `allPropsFinal` and `styleOption` to "to".
-        //     (Then "to" becomes to the final state.)
-        // (B) Apply `morphPath`/`combine`/`separate`.
-        //     (Based on the current state of "from" and the final state of "to".)
-        //     (Then we may get "from.subList" or "to.subList".)
-        // (C) Copy the related props from "from" to "from.subList", from "to" to "to.subList".
-        // (D) Collect `transitionFromProps` for "to" and "to.subList"
-        //     (Based on "from" or "from.subList".)
-        // (E) Apply `transitionFromProps` to "to" and "to.subList"
-        //     (It might change the prop values to the first frame value.)
-        // Case_I:
-        //     If (D) should be after (C), we use sequence: A - B - C - D - E
-        // Case_II:
-        //     If (A) should be after (D), we use sequence: D - A - B - C - E
-
-        // [MORPHING_LOGIC_HINT]
-        // zrender `morphPath`/`combine`/`separate` only manages the shape animation.
-        // Other props (like transfrom, style transition) will handled in echarts).
-
-        // [MORPHING_LOGIC_HINT]
-        // Make sure `applyPropsFinal` always be called for "to".
-
-        const type = this._type;
-        const fromList = this._fromList;
-        const toList = this._toList;
-        const toListLen = toList.length;
-        const fromListLen = fromList.length;
-
-        if (!fromListLen || !toListLen) {
-            return;
-        }
-
-        if (type === 'oneToOne') {
-            // In one-to-one case, we by default apply a simple rule:
-            // map "from" and "to" one by one.
-            // For this case: old_data_item_el and new_data_item_el
-            // has the same hierarchy of group tree but only some path type changed.
-            for (let toIdx = 0; toIdx < toListLen; toIdx++) {
-                this._oneToOneForSingleTo(toIdx, toIdx);
-            }
-        }
-
-        else if (type === 'manyToOne') {
-            // A rough strategy: if there are more than one "to", we simply divide "fromList" equally.
-            const fromSingleSegLen = Math.max(1, Math.floor(fromListLen / toListLen));
-            for (
-                let toIdx = 0, fromIdxStart = 0;
-                toIdx < toListLen;
-                toIdx++, fromIdxStart += fromSingleSegLen
-            ) {
-                const fromCount = toIdx + 1 >= toListLen
-                    ? fromListLen - fromIdxStart
-                    : fromSingleSegLen;
-                this._manyToOneForSingleTo(
-                    toIdx, fromIdxStart >= fromListLen ? null : fromIdxStart, fromCount
-                );
-            }
-        }
-
-        else if (type === 'oneToMany') {
-            // A rough strategy: if there are more than one "from", we simply divide "toList" equally.
-            const toSingleSegLen = Math.max(1, Math.floor(toListLen / fromListLen));
-            for (
-                let toIdxStart = 0, fromIdx = 0;
-                toIdxStart < toListLen;
-                toIdxStart += toSingleSegLen, fromIdx++
-            ) {
-                const toCount = toIdxStart + toSingleSegLen >= toListLen
-                    ? toListLen - toIdxStart
-                    : toSingleSegLen;
-                this._oneToManyForSingleFrom(
-                    toIdxStart, toCount, fromIdx >= fromListLen ? null : fromIdx
-                );
-            }
-        }
-    }
-
-    private _oneToOneForSingleTo(
-        // "to" must NOT be null/undefined.
-        toIdx: number,
-        // May `fromIdx >= this._fromList.length`
-        fromIdx: number
-    ): void {
-        const to = this._toList[toIdx];
-        const toElOption = this._toElOptionList[toIdx];
-        const toDataIndex = this._toDataIndices[toIdx];
-        const allPropsFinal = this._allPropsFinalList[toIdx];
-        const from = this._fromList[fromIdx];
-
-        const elAnimationConfig = this._getOrCreateMorphConfig(toDataIndex);
-        const morphDuration = elAnimationConfig.duration;
-
-        if (from && isCombiningPath(from)) {
-            applyPropsFinal(to, allPropsFinal, toElOption.style);
-
-            if (morphDuration) {
-                const combineResult = combine([from], to, elAnimationConfig, copyPropsWhenDivided);
-                this._processResultIndividuals(combineResult, toIdx, null);
-            }
-            // The target el will not be displayed and transition from multiple path.
-            // transition on the target el does not make sense.
-        }
-        else {
-            const morphFrom = (
-                morphDuration
-                // from === to usually happen in scenarios where internal update like
-                // "dataZoom", "legendToggle" happen. If from is not in any morphing,
-                // we do not need to call `morphPath`.
-                && from
-                && (from !== to || isInAnyMorphing(from))
-            ) ? from : null;
-
-            // See [Case_II] above.
-            // In this case, there is probably `from === to`. And the `transitionFromProps` collecting
-            // does not depends on morphing. So we collect `transitionFromProps` first.
-            const transFromProps = {} as ElementProps;
-            prepareShapeOrExtraTransitionFrom('shape', to, morphFrom, toElOption, transFromProps, false);
-            prepareShapeOrExtraTransitionFrom('extra', to, morphFrom, toElOption, transFromProps, false);
-            prepareTransformTransitionFrom(to, morphFrom, toElOption, transFromProps, false);
-            prepareStyleTransitionFrom(to, morphFrom, toElOption, toElOption.style, transFromProps, false);
-
-            applyPropsFinal(to, allPropsFinal, toElOption.style);
-
-            if (morphFrom) {
-                morphPath(morphFrom, to, elAnimationConfig);
-            }
-            applyTransitionFrom(to, toDataIndex, toElOption, this._seriesModel, transFromProps, false);
-        }
-    }
-
-    private _manyToOneForSingleTo(
-        // "to" must NOT be null/undefined.
-        toIdx: number,
-        // May be null.
-        fromIdxStart: number,
-        fromCount: number
-    ): void {
-        const to = this._toList[toIdx];
-        const toElOption = this._toElOptionList[toIdx];
-        const allPropsFinal = this._allPropsFinalList[toIdx];
-
-        applyPropsFinal(to, allPropsFinal, toElOption.style);
-
-        const elAnimationConfig = this._getOrCreateMorphConfig(this._toDataIndices[toIdx]);
-        if (elAnimationConfig.duration && fromIdxStart != null) {
-            const combineFromList = [];
-            for (let fromIdx = fromIdxStart; fromIdx < fromCount; fromIdx++) {
-                combineFromList.push(this._fromList[fromIdx]);
-            }
-            const combineResult = combine(combineFromList, to, elAnimationConfig, copyPropsWhenDivided);
-            this._processResultIndividuals(combineResult, toIdx, null);
-        }
-    }
-
-    private _oneToManyForSingleFrom(
-        // "to" must NOT be null/undefined.
-        toIdxStart: number,
-        toCount: number,
-        // May be null
-        fromIdx: number
-    ): void {
-        const from = fromIdx == null ? null : this._fromList[fromIdx];
-        const toList = this._toList;
-
-        const separateToList = [];
-        for (let toIdx = toIdxStart; toIdx < toCount; toIdx++) {
-            const to = toList[toIdx];
-            applyPropsFinal(to, this._allPropsFinalList[toIdx], this._toElOptionList[toIdx].style);
-            separateToList.push(to);
-        }
-
-        const elAnimationConfig = this._getOrCreateMorphConfig(this._toDataIndices[toIdxStart]);
-        if (elAnimationConfig.duration && from) {
-            const separateResult = separate(from, separateToList, elAnimationConfig, copyPropsWhenDivided);
-            this._processResultIndividuals(separateResult, toIdxStart, toCount);
-        }
-    }
-
-    private _processResultIndividuals(
-        combineSeparateResult: CombineSeparateResult,
-        toIdxStart: number,
-        toCount: number
-    ): void {
-        const isSeparate = toCount != null;
-
-        for (let i = 0; i < combineSeparateResult.count; i++) {
-            const fromIndividual = combineSeparateResult.fromIndividuals[i];
-            const toIndividual = combineSeparateResult.toIndividuals[i];
-            // Here it's a trick:
-            // For "combine" case, all of the `toIndividuals` map to the same `toIdx`.
-            // For "separate" case, the `toIndividuals` map to some certain segment of `_toList` accurately.
-            const toIdx = toIdxStart + (isSeparate ? i : 0);
-
-            const toElOption = this._toElOptionList[toIdx];
-            const dataIndex = this._toDataIndices[toIdx];
-
-            const transFromProps = {} as ElementProps;
-            prepareTransformTransitionFrom(
-                toIndividual, fromIndividual, toElOption, transFromProps, false
-            );
-            prepareStyleTransitionFrom(
-                toIndividual, fromIndividual, toElOption, toElOption.style, transFromProps, false
-            );
-            applyTransitionFrom(
-                toIndividual, dataIndex, toElOption, this._seriesModel, transFromProps, false
-            );
-        }
-    }
-
-    _getOrCreateMorphConfig(dataIndex: number): CombineSeparateConfig {
-        const morphConfigList = this._morphConfigList;
-        let config = morphConfigList[dataIndex];
-        if (config) {
-            return config;
-        }
-
-        let duration: number;
-        let easing: AnimationEasing;
-        let delay: number;
-        const seriesModel = this._seriesModel;
-        const transOpt = this._transOpt;
-
-        if (seriesModel.isAnimationEnabled()) {
-            // PENDING: refactor? this is the same logic as `src/util/graphic.ts#animateOrSetProps`.
-            let animationPayload: PayloadAnimationPart;
-            if (seriesModel && seriesModel.ecModel) {
-                const updatePayload = seriesModel.ecModel.getUpdatePayload();
-                animationPayload = (updatePayload && updatePayload.animation) as PayloadAnimationPart;
-            }
-            if (animationPayload) {
-                duration = animationPayload.duration || 0;
-                easing = animationPayload.easing || 'cubicOut';
-                delay = animationPayload.delay || 0;
-            }
-            else {
-                easing = seriesModel.get('animationEasingUpdate');
-                const delayOption = seriesModel.get('animationDelayUpdate');
-                delay = isFunction(delayOption) ? delayOption(dataIndex) : delayOption;
-                const durationOption = seriesModel.get('animationDurationUpdate');
-                duration = isFunction(durationOption) ? durationOption(dataIndex) : durationOption;
-            }
-        }
-
-        config = {
-            duration: duration || 0,
-            delay: delay,
-            easing: easing,
-            dividingMethod: transOpt ? transOpt.dividingMethod : null
-        };
-        morphConfigList[dataIndex] = config;
-
-        return config;
-    }
-
-    reset(type: MorphPreparationType): void {
-        // `this._morphConfigList` can be kept. It only related to `dataIndex`.
-        this._type = type;
-        this._fromList.length =
-            this._toList.length =
-            this._toElOptionList.length =
-            this._allPropsFinalList.length =
-            this._toDataIndices.length = 0;
-    }
-}
-
-function copyPropsWhenDivided(
-    srcPath: graphicUtil.Path,
-    tarPath: graphicUtil.Path,
-    willClone: boolean
-): void {
-    // Do not copy transform props.
-    // Sub paths are transfrom based on their host path.
-    // tarPath.x = srcPath.x;
-    // tarPath.y = srcPath.y;
-    // tarPath.scaleX = srcPath.scaleX;
-    // tarPath.scaleY = srcPath.scaleY;
-    // tarPath.originX = srcPath.originX;
-    // tarPath.originY = srcPath.originY;
-
-    // If just carry the style, will not be modifed, so do not copy.
-    tarPath.style = willClone
-        ? clone(srcPath.style)
-        : srcPath.style;
-
-    tarPath.zlevel = srcPath.zlevel;
-    tarPath.z = srcPath.z;
-    tarPath.z2 = srcPath.z2;
-}
-=======
 import { EChartsExtensionInstallRegisters } from '../../extension';
 import CustomSeriesModel from './CustomSeries';
 import CustomChartView from './CustomView';
->>>>>>> ef626ad9
 
 export function install(registers: EChartsExtensionInstallRegisters) {
     registers.registerChartView(CustomChartView);
