/*
* Licensed to the Apache Software Foundation (ASF) under one
* or more contributor license agreements.  See the NOTICE file
* distributed with this work for additional information
* regarding copyright ownership.  The ASF licenses this file
* to you under the Apache License, Version 2.0 (the
* "License"); you may not use this file except in compliance
* with the License.  You may obtain a copy of the License at
*
*   http://www.apache.org/licenses/LICENSE-2.0
*
* Unless required by applicable law or agreed to in writing,
* software distributed under the License is distributed on an
* "AS IS" BASIS, WITHOUT WARRANTIES OR CONDITIONS OF ANY
* KIND, either express or implied.  See the License for the
* specific language governing permissions and limitations
* under the License.
*/

import { TextAlign, TextVerticalAlign } from 'zrender/src/core/types';
import {
    TextCommonOption, LineStyleOption, OrdinalRawValue, ZRColor,
    AreaStyleOption, ComponentOption, ColorString,
    AnimationOptionMixin, Dictionary, ScaleDataValue, CommonAxisPointerOption, AxisBreakOption, ItemStyleOption,
    NullUndefined,
    AxisLabelFormatterExtraBreakPart,
    TimeScaleTick,
} from '../util/types';
import { TextStyleProps } from 'zrender/src/graphic/Text';
import type { PrimaryTimeUnit } from '../util/time';


export const AXIS_TYPES = {value: 1, category: 1, time: 1, log: 1} as const;
export type OptionAxisType = keyof typeof AXIS_TYPES;

export interface AxisBaseOptionCommon extends ComponentOption,
    AnimationOptionMixin {
    type?: OptionAxisType;
    show?: boolean;
    // Inverse the axis.
    inverse?: boolean;
    // Axis name displayed.
    name?: string;
    nameLocation?: 'start' | 'middle' | 'end';
    // By degree.
    nameRotate?: number;
    nameTruncate?: {
        maxWidth?: number;
        ellipsis?: string;
        placeholder?: string;
    };
    nameTextStyle?: AxisNameTextStyleOption;
    // The gap between axisName and axisLine.
    nameGap?: number;

    silent?: boolean;
    triggerEvent?: boolean;

    tooltip?: {
        show?: boolean;
    };

    axisLabel?: AxisLabelBaseOption;

    axisPointer?: CommonAxisPointerOption;
    axisLine?: AxisLineOption;
    axisTick?: AxisTickOption;
    minorTick?: MinorTickOption;
    splitLine?: SplitLineOption;
    minorSplitLine?: MinorSplitLineOption;
    splitArea?: SplitAreaOption;

    /**
     * Min value of the axis. can be:
     * + ScaleDataValue
     * + 'dataMin': use the min value in data.
     * + null/undefined: auto decide min value (consider pretty look and boundaryGap).
     */
    min?: ScaleDataValue | 'dataMin' | ((extent: {min: number, max: number}) => ScaleDataValue);
    /**
     * Max value of the axis. can be:
     * + ScaleDataValue
     * + 'dataMax': use the max value in data.
     * + null/undefined: auto decide max value (consider pretty look and boundaryGap).
     */
    max?: ScaleDataValue | 'dataMax' | ((extent: {min: number, max: number}) => ScaleDataValue);
    startValue?: number;

<<<<<<< HEAD
    jitter?: number;
    jitterOverlap?: boolean;
    jitterMargin?: number;
=======
    breaks?: AxisBreakOption[];
    breakArea?: {
        show?: boolean;
        itemStyle?: ItemStyleOption;
        zigzagAmplitude?: number;
        zigzagMinSpan?: number;
        zigzagMaxSpan?: number;
        zigzagZ: number;
        expandOnClick?: boolean;
    };
    breakLabelLayout?: {
        moveOverlap?: 'auto' | boolean;
    }
>>>>>>> 2b0bd9a7
}

export interface NumericAxisBaseOptionCommon extends AxisBaseOptionCommon {
    /*
     * The gap at both ends of the axis.
     * [GAP, GAP], where
     * `GAP` can be an absolute pixel number (like `35`), or percent (like `'30%'`)
     */
    boundaryGap?: [number | string, number | string]

    /**
     * AxisTick and axisLabel and splitLine are calculated based on splitNumber.
     */
    splitNumber?: number;
    /**
     * Interval specifies the span of the ticks is mandatorily.
     */
    interval?: number;
    /**
     * Specify min interval when auto calculate tick interval.
     */
    minInterval?: number;
    /**
     * Specify max interval when auto calculate tick interval.
     */
    maxInterval?: number;

    /**
     * If align ticks to the first axis that is not use alignTicks
     * If all axes has alignTicks: true. The first one will be applied.
     *
     * Will be ignored if interval is set.
     */
    alignTicks?: boolean
}

export interface CategoryAxisBaseOption extends AxisBaseOptionCommon {
    type?: 'category';
    boundaryGap?: boolean
    axisLabel?: AxisLabelOption<'category'>;
    data?: (OrdinalRawValue | {
        value: OrdinalRawValue;
        textStyle?: TextCommonOption;
    })[];
    /*
     * Set false to faster category collection.
     * Only useful in the case like: category is
     * ['2012-01-01', '2012-01-02', ...], where the input
     * data has been ensured not duplicate and is large data.
     * null means "auto":
     * if axis.data provided, do not deduplication,
     * else do deduplication.
     */
    deduplication?: boolean;

    axisTick?: AxisBaseOptionCommon['axisTick'] & {
        // If tick is align with label when boundaryGap is true
        alignWithLabel?: boolean,
        interval?: 'auto' | number | ((index: number, value: string) => boolean)
    }
}
export interface ValueAxisBaseOption extends NumericAxisBaseOptionCommon {
    type?: 'value';
    axisLabel?: AxisLabelOption<'value'>;

    /**
     * Optional value can be:
     * + `false`: always include value 0.
     * + `true`: the axis may not contain zero position.
     */
     scale?: boolean;
}
export interface LogAxisBaseOption extends NumericAxisBaseOptionCommon {
    type?: 'log';
    axisLabel?: AxisLabelOption<'log'>;
    logBase?: number;
}
export interface TimeAxisBaseOption extends NumericAxisBaseOptionCommon {
    type?: 'time';
    axisLabel?: AxisLabelOption<'time'>;
}
interface AxisNameTextStyleOption extends TextCommonOption {
    rich?: Dictionary<TextCommonOption>
}

interface AxisLineOption {
    show?: boolean | 'auto',
    onZero?: boolean,
    onZeroAxisIndex?: number,
    // The arrow at both ends the the axis.
    symbol?: string | [string, string],
    symbolSize?: number[],
    symbolOffset?: string | number | (string | number)[],
    lineStyle?: LineStyleOption,
    // Display line break effect when axis.breaks is specified.
    breakLine?: boolean,
}

interface AxisTickOption {
    show?: boolean | 'auto',
    // Whether axisTick is inside the grid or outside the grid.
    inside?: boolean,
    // The length of axisTick.
    length?: number,
    lineStyle?: LineStyleOption,
    customValues?: (number | string | Date)[]
}

export type AxisLabelValueFormatter = (
    value: number,
    index: number,
    extra: AxisLabelFormatterExtraParams | NullUndefined,
) => string;
export type AxisLabelCategoryFormatter = (
    value: string,
    index: number,
    extra: NullUndefined,
) => string;
export type AxisLabelTimeFormatter = (
    value: number,
    index: number,
    extra: TimeAxisLabelFormatterExtraParams,
) => string;

export type AxisLabelFormatterExtraParams = {/* others if any */} & AxisLabelFormatterExtraBreakPart;
export type TimeAxisLabelFormatterExtraParams = {
    time: TimeScaleTick['time'],
    /**
     * @deprecated Refactored to `time.level`, and keep it for backward compat,
     *  although `level` is never published in doc since it is introduced.
     */
    level: number,
} & AxisLabelFormatterExtraParams;

export type TimeAxisLabelLeveledFormatterOption = string[] | string;
export type TimeAxisLabelFormatterUpperDictionaryOption =
    {[key in PrimaryTimeUnit]?: TimeAxisLabelLeveledFormatterOption};
/**
 * @see {parseTimeAxisLabelFormatterDictionary}
 */
export type TimeAxisLabelFormatterDictionaryOption =
    {[key in PrimaryTimeUnit]?: TimeAxisLabelLeveledFormatterOption | TimeAxisLabelFormatterUpperDictionaryOption};

export type TimeAxisLabelFormatterOption = string
    | AxisLabelTimeFormatter
    | TimeAxisLabelFormatterDictionaryOption;

export type TimeAxisLabelFormatterParsed = string
    | AxisLabelTimeFormatter
    | TimeAxisLabelFormatterDictionary;

// This is the parsed result from TimeAxisLabelFormatterDictionaryOption.
export type TimeAxisLabelFormatterDictionary = {[key in PrimaryTimeUnit]: TimeAxisLabelFormatterUpperDictionary};
export type TimeAxisLabelFormatterUpperDictionary = {[key in PrimaryTimeUnit]: string[]};

type LabelFormatters = {
    value: AxisLabelValueFormatter | string
    log: AxisLabelValueFormatter | string
    category: AxisLabelCategoryFormatter | string
    time: TimeAxisLabelFormatterOption
};

interface AxisLabelBaseOption extends Omit<TextCommonOption, 'color'> {
    show?: boolean,
    // Whether axisLabel is inside the grid or outside the grid.
    inside?: boolean,
    rotate?: number,
    // true | false | null/undefined (auto)
    showMinLabel?: boolean,
    // true | false | null/undefined (auto)
    showMaxLabel?: boolean,
    // 'left' | 'center' | 'right' | null/undefined (auto)
    alignMinLabel?: TextAlign,
    // 'left' | 'center' | 'right' | null/undefined (auto)
    alignMaxLabel?: TextAlign,
    // 'top' | 'middle' | 'bottom' | null/undefined (auto)
    verticalAlignMinLabel?: TextVerticalAlign,
    // 'top' | 'middle' | 'bottom' | null/undefined (auto)
    verticalAlignMaxLabel?: TextVerticalAlign,
    // The space between the axis and `[label.x, label.y]`.
    margin?: number,
    /**
     * The space around the axis label to escape from overlapping.
     * Applied on the label local rect (rather than rotated enlarged rect)
     * Follow the format defined by `format.ts#normalizeCssArray`.
     * Introduce the name `textMargin` rather than reuse the existing names to avoid breaking change:
     *  - `axisLabel.margin` historically has been used to indicate the gap between the axis and label.x/.y.
     *  - `label.minMargin` conveys the same meaning as this `textMargin` but has a different nuance,
     *      it works like CSS margin collapse (gap = label1.minMargin/2 + label2.minMargin/2),
     *      and is applied on the rotated bounding rect rather than the original local rect.
     * @see {LabelMarginType}
     */
    textMargin?: number | number[],
    rich?: Dictionary<TextCommonOption>
    /**
     * If hide overlapping labels.
     */
    hideOverlap?: boolean,
    customValues?: (number | string | Date)[],
    // Color can be callback
    color?: ColorString | ((value?: string | number, index?: number) => ColorString),
    overflow?: TextStyleProps['overflow']
}
interface AxisLabelOption<TType extends OptionAxisType> extends AxisLabelBaseOption {
    formatter?: LabelFormatters[TType]
    interval?: TType extends 'category'
        ? ('auto' | number | ((index: number, value: string) => boolean))
        : unknown // Reserved but not used.
}

interface MinorTickOption {
    show?: boolean,
    splitNumber?: number,
    length?: number,
    lineStyle?: LineStyleOption
}

interface SplitLineOption {
    show?: boolean,
    interval?: 'auto' | number | ((index:number, value: string) => boolean),
    // true | false
    showMinLine?: boolean,
    // true | false
    showMaxLine?: boolean,
    // colors will display in turn
    lineStyle?: LineStyleOption<ZRColor | ZRColor[]>
}

interface MinorSplitLineOption {
    show?: boolean,
    lineStyle?: LineStyleOption
}

interface SplitAreaOption {
    show?: boolean,
    interval?: 'auto' | number | ((index:number, value: string) => boolean)
    // colors will display in turn
    areaStyle?: AreaStyleOption<ZRColor[]>
}

export type AxisBaseOption = ValueAxisBaseOption | LogAxisBaseOption
    | CategoryAxisBaseOption | TimeAxisBaseOption;<|MERGE_RESOLUTION|>--- conflicted
+++ resolved
@@ -86,11 +86,10 @@
     max?: ScaleDataValue | 'dataMax' | ((extent: {min: number, max: number}) => ScaleDataValue);
     startValue?: number;
 
-<<<<<<< HEAD
     jitter?: number;
     jitterOverlap?: boolean;
     jitterMargin?: number;
-=======
+
     breaks?: AxisBreakOption[];
     breakArea?: {
         show?: boolean;
@@ -104,7 +103,6 @@
     breakLabelLayout?: {
         moveOverlap?: 'auto' | boolean;
     }
->>>>>>> 2b0bd9a7
 }
 
 export interface NumericAxisBaseOptionCommon extends AxisBaseOptionCommon {
