--- conflicted
+++ resolved
@@ -211,10 +211,6 @@
     // which might bring about misleading.
     from?: SetOptionTransitionOptFinder;
     to: SetOptionTransitionOptFinder;
-<<<<<<< HEAD
-}
-=======
-    dividingMethod: MorphDividingMethod;
 };
 
 export interface ResizeOpts {
@@ -224,7 +220,6 @@
     silent?: boolean // by default false.
 };
 
->>>>>>> 3dbb0824
 interface SetOptionTransitionOptFinder extends modelUtil.ModelFinderObject {
     dimension: DimensionLoose;
 }
