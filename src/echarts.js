--- conflicted
+++ resolved
@@ -851,14 +851,7 @@
         ecModel && ecModel.eachComponent(condition, function (model, index) {
             callView(ecIns[
                 mainType === 'series' ? '_chartsMap' : '_componentsMap'
-<<<<<<< HEAD
             ][model.__viewId]);
-=======
-            ][model.__viewId];
-            if (view && view.__alive && view[method]) {
-                view[method](model, ecModel, ecIns._api, payload);
-            }
->>>>>>> c135fdb5
         }, ecIns);
 
         function callView(view) {
