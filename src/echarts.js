
/*!
 * ECharts, a javascript interactive chart library.
 *
 * Copyright (c) 2015, Baidu Inc.
 * All rights reserved.
 *
 * LICENSE
 * https://github.com/ecomfe/echarts/blob/master/LICENSE.txt
 */

import * as zrender from 'zrender/src/zrender';
import * as zrUtil from 'zrender/src/core/util';
import * as colorTool from 'zrender/src/tool/color';
import * as matrix from 'zrender/src/core/matrix';
import * as vector from 'zrender/src/core/vector';
import env from 'zrender/src/core/env';
import timsort from 'zrender/src/core/timsort';
import Eventful from 'zrender/src/mixin/Eventful';
import GlobalModel from './model/Global';
import ExtensionAPI from './ExtensionAPI';
import CoordinateSystemManager from './CoordinateSystem';
import OptionManager from './model/OptionManager';
import backwardCompat from './preprocessor/backwardCompat';
import ComponentModel from './model/Component';
import SeriesModel from './model/Series';
import ComponentView from './view/Component';
import ChartView from './view/Chart';
import * as graphic from './util/graphic';
import * as modelUtil from './util/model';
import * as numberUtil from './util/number';
import * as formatUtil from './util/format';
import {throttle} from './util/throttle';
import seriesColor from './visual/seriesColor';
import loadingDefault from './loading/default';
import * as ecHelper from './helper';

var each = zrUtil.each;
var parseClassType = ComponentModel.parseClassType;

export var version = '3.7.2';

export var dependencies = {
    zrender: '3.6.2'
};

var PRIORITY_PROCESSOR_FILTER = 1000;
var PRIORITY_PROCESSOR_STATISTIC = 5000;

var PRIORITY_VISUAL_LAYOUT = 1000;
var PRIORITY_VISUAL_GLOBAL = 2000;
var PRIORITY_VISUAL_CHART = 3000;
var PRIORITY_VISUAL_COMPONENT = 4000;
// FIXME
// necessary?
var PRIORITY_VISUAL_BRUSH = 5000;

export var PRIORITY = {
    PROCESSOR: {
        FILTER: PRIORITY_PROCESSOR_FILTER,
        STATISTIC: PRIORITY_PROCESSOR_STATISTIC
    },
    VISUAL: {
        LAYOUT: PRIORITY_VISUAL_LAYOUT,
        GLOBAL: PRIORITY_VISUAL_GLOBAL,
        CHART: PRIORITY_VISUAL_CHART,
        COMPONENT: PRIORITY_VISUAL_COMPONENT,
        BRUSH: PRIORITY_VISUAL_BRUSH
    }
};

// Main process have three entries: `setOption`, `dispatchAction` and `resize`,
// where they must not be invoked nestedly, except the only case: invoke
// dispatchAction with updateMethod "none" in main process.
// This flag is used to carry out this rule.
// All events will be triggered out side main process (i.e. when !this[IN_MAIN_PROCESS]).
var IN_MAIN_PROCESS = '__flagInMainProcess';
var HAS_GRADIENT_OR_PATTERN_BG = '__hasGradientOrPatternBg';
var OPTION_UPDATED = '__optionUpdated';
var ACTION_REG = /^[a-zA-Z0-9_]+$/;


function createRegisterEventWithLowercaseName(method) {
    return function (eventName, handler, context) {
        // Event name is all lowercase
        eventName = eventName && eventName.toLowerCase();
        Eventful.prototype[method].call(this, eventName, handler, context);
    };
}

/**
 * @module echarts~MessageCenter
 */
function MessageCenter() {
    Eventful.call(this);
}
MessageCenter.prototype.on = createRegisterEventWithLowercaseName('on');
MessageCenter.prototype.off = createRegisterEventWithLowercaseName('off');
MessageCenter.prototype.one = createRegisterEventWithLowercaseName('one');
zrUtil.mixin(MessageCenter, Eventful);

/**
 * @module echarts~ECharts
 */
function ECharts(dom, theme, opts) {
    opts = opts || {};

    // Get theme by name
    if (typeof theme === 'string') {
        theme = themeStorage[theme];
    }

    /**
     * @type {string}
     */
    this.id;
    /**
     * Group id
     * @type {string}
     */
    this.group;
    /**
     * @type {HTMLElement}
     * @private
     */
    this._dom = dom;
    /**
     * @type {module:zrender/ZRender}
     * @private
     */
    var zr = this._zr = zrender.init(dom, {
        renderer: opts.renderer || 'canvas',
        devicePixelRatio: opts.devicePixelRatio,
        width: opts.width,
        height: opts.height
    });

    /**
     * Expect 60 pfs.
     * @type {Function}
     * @private
     */
    this._throttledZrFlush = throttle(zrUtil.bind(zr.flush, zr), 17);

    var theme = zrUtil.clone(theme);
    theme && backwardCompat(theme, true);
    /**
     * @type {Object}
     * @private
     */
    this._theme = theme;

    /**
     * @type {Array.<module:echarts/view/Chart>}
     * @private
     */
    this._chartsViews = [];

    /**
     * @type {Object.<string, module:echarts/view/Chart>}
     * @private
     */
    this._chartsMap = {};

    /**
     * @type {Array.<module:echarts/view/Component>}
     * @private
     */
    this._componentsViews = [];

    /**
     * @type {Object.<string, module:echarts/view/Component>}
     * @private
     */
    this._componentsMap = {};

    /**
     * @type {module:echarts/CoordinateSystem}
     * @private
     */
    this._coordSysMgr = new CoordinateSystemManager();

    /**
     * @type {module:echarts/ExtensionAPI}
     * @private
     */
    this._api = createExtensionAPI(this);

    Eventful.call(this);

    /**
     * @type {module:echarts~MessageCenter}
     * @private
     */
    this._messageCenter = new MessageCenter();

    // Init mouse events
    this._initEvents();

    // In case some people write `window.onresize = chart.resize`
    this.resize = zrUtil.bind(this.resize, this);

    // Can't dispatch action during rendering procedure
    this._pendingActions = [];
    // Sort on demand
    function prioritySortFunc(a, b) {
        return a.prio - b.prio;
    }
    timsort(visualFuncs, prioritySortFunc);
    timsort(dataProcessorFuncs, prioritySortFunc);

    zr.animation.on('frame', this._onframe, this);

    // ECharts instance can be used as value.
    zrUtil.setAsPrimitive(this);
}

var echartsProto = ECharts.prototype;

echartsProto._onframe = function () {
    // Lazy update
    if (this[OPTION_UPDATED]) {
        var silent = this[OPTION_UPDATED].silent;

        this[IN_MAIN_PROCESS] = true;

        updateMethods.prepareAndUpdate.call(this);

        this[IN_MAIN_PROCESS] = false;

        this[OPTION_UPDATED] = false;

        flushPendingActions.call(this, silent);

        triggerUpdatedEvent.call(this, silent);
    }
};
/**
 * @return {HTMLElement}
 */
echartsProto.getDom = function () {
    return this._dom;
};

/**
 * @return {module:zrender~ZRender}
 */
echartsProto.getZr = function () {
    return this._zr;
};

/**
 * Usage:
 * chart.setOption(option, notMerge, lazyUpdate);
 * chart.setOption(option, {
 *     notMerge: ...,
 *     lazyUpdate: ...,
 *     silent: ...
 * });
 *
 * @param {Object} option
 * @param {Object|boolean} [opts] opts or notMerge.
 * @param {boolean} [opts.notMerge=false]
 * @param {boolean} [opts.lazyUpdate=false] Useful when setOption frequently.
 */
echartsProto.setOption = function (option, notMerge, lazyUpdate) {
    if (__DEV__) {
        zrUtil.assert(!this[IN_MAIN_PROCESS], '`setOption` should not be called during main process.');
    }

    var silent;
    if (zrUtil.isObject(notMerge)) {
        lazyUpdate = notMerge.lazyUpdate;
        silent = notMerge.silent;
        notMerge = notMerge.notMerge;
    }

    this[IN_MAIN_PROCESS] = true;

    if (!this._model || notMerge) {
        var optionManager = new OptionManager(this._api);
        var theme = this._theme;
        var ecModel = this._model = new GlobalModel(null, null, theme, optionManager);
        ecModel.init(null, null, theme, optionManager);
    }

    this._model.setOption(option, optionPreprocessorFuncs);

    if (lazyUpdate) {
        this[OPTION_UPDATED] = {silent: silent};
        this[IN_MAIN_PROCESS] = false;
    }
    else {
        updateMethods.prepareAndUpdate.call(this);
        // Ensure zr refresh sychronously, and then pixel in canvas can be
        // fetched after `setOption`.
        this._zr.flush();

        this[OPTION_UPDATED] = false;
        this[IN_MAIN_PROCESS] = false;

        flushPendingActions.call(this, silent);
        triggerUpdatedEvent.call(this, silent);
    }
};

/**
 * @DEPRECATED
 */
echartsProto.setTheme = function () {
    console.log('ECharts#setTheme() is DEPRECATED in ECharts 3.0');
};

/**
 * @return {module:echarts/model/Global}
 */
echartsProto.getModel = function () {
    return this._model;
};

/**
 * @return {Object}
 */
echartsProto.getOption = function () {
    return this._model && this._model.getOption();
};

/**
 * @return {number}
 */
echartsProto.getWidth = function () {
    return this._zr.getWidth();
};

<<<<<<< HEAD
/**
 * @return {number}
 */
echartsProto.getHeight = function () {
    return this._zr.getHeight();
};

/**
 * @return {number}
 */
echartsProto.getDevicePixelRatio = function () {
    return this._zr.painter.dpr || window.devicePixelRatio || 1;
};
=======
    /**
     * Get canvas which has all thing rendered
     * @param {Object} opts
     * @param {string} [opts.backgroundColor]
     */
    echartsProto.getRenderedCanvas = function (opts) {
        if (!env.canvasSupported) {
            return;
        }
        opts = opts || {};
        opts.pixelRatio = opts.pixelRatio || 1;
        opts.backgroundColor = opts.backgroundColor
            || this._model.get('backgroundColor');
        var zr = this._zr;
        var list = zr.storage.getDisplayList();
        // Stop animations
        zrUtil.each(list, function (el) {
            el.stopAnimation(true);
        });
        return zr.painter.getRenderedCanvas(opts);
    };

    /**
     * Get svg data url
     */
    echartsProto.getSvgDataUrl = function () {
        if (!env.svgSupported) {
            return;
        }

        var zr = this._zr;
        var list = zr.storage.getDisplayList();
        // Stop animations
        zrUtil.each(list, function (el) {
            el.stopAnimation(true);
        });

        return zr.painter.pathToSvg();
    };

    /**
     * @return {string}
     * @param {Object} opts
     * @param {string} [opts.type='png']
     * @param {string} [opts.pixelRatio=1]
     * @param {string} [opts.backgroundColor]
     * @param {string} [opts.excludeComponents]
     */
    echartsProto.getDataURL = function (opts) {
        opts = opts || {};
        var excludeComponents = opts.excludeComponents;
        var ecModel = this._model;
        var excludesComponentViews = [];
        var self = this;

        each(excludeComponents, function (componentType) {
            ecModel.eachComponent({
                mainType: componentType
            }, function (component) {
                var view = self._componentsMap[component.__viewId];
                if (!view.group.ignore) {
                    excludesComponentViews.push(view);
                    view.group.ignore = true;
                }
            });
        });

        var url;
        if (this._zr.painter.getType() === 'svg') {
            url = this.getSvgDataUrl();
        }
        else {
            url = this.getRenderedCanvas(opts).toDataURL(
                'image/' + (opts && opts.type || 'png')
            );
        }
>>>>>>> ada98280

/**
 * Get canvas which has all thing rendered
 * @param {Object} opts
 * @param {string} [opts.backgroundColor]
 */
echartsProto.getRenderedCanvas = function (opts) {
    if (!env.canvasSupported) {
        return;
    }
    opts = opts || {};
    opts.pixelRatio = opts.pixelRatio || 1;
    opts.backgroundColor = opts.backgroundColor
        || this._model.get('backgroundColor');
    var zr = this._zr;
    var list = zr.storage.getDisplayList();
    // Stop animations
    zrUtil.each(list, function (el) {
        el.stopAnimation(true);
    });
    return zr.painter.getRenderedCanvas(opts);
};
/**
 * @return {string}
 * @param {Object} opts
 * @param {string} [opts.type='png']
 * @param {string} [opts.pixelRatio=1]
 * @param {string} [opts.backgroundColor]
 * @param {string} [opts.excludeComponents]
 */
echartsProto.getDataURL = function (opts) {
    opts = opts || {};
    var excludeComponents = opts.excludeComponents;
    var ecModel = this._model;
    var excludesComponentViews = [];
    var self = this;

    each(excludeComponents, function (componentType) {
        ecModel.eachComponent({
            mainType: componentType
        }, function (component) {
            var view = self._componentsMap[component.__viewId];
            if (!view.group.ignore) {
                excludesComponentViews.push(view);
                view.group.ignore = true;
            }
        });
    });

    var url = this.getRenderedCanvas(opts).toDataURL(
        'image/' + (opts && opts.type || 'png')
    );

    each(excludesComponentViews, function (view) {
        view.group.ignore = false;
    });
    return url;
};


/**
 * @return {string}
 * @param {Object} opts
 * @param {string} [opts.type='png']
 * @param {string} [opts.pixelRatio=1]
 * @param {string} [opts.backgroundColor]
 */
echartsProto.getConnectedDataURL = function (opts) {
    if (!env.canvasSupported) {
        return;
    }
    var groupId = this.group;
    var mathMin = Math.min;
    var mathMax = Math.max;
    var MAX_NUMBER = Infinity;
    if (connectedGroups[groupId]) {
        var left = MAX_NUMBER;
        var top = MAX_NUMBER;
        var right = -MAX_NUMBER;
        var bottom = -MAX_NUMBER;
        var canvasList = [];
        var dpr = (opts && opts.pixelRatio) || 1;

        zrUtil.each(instances, function (chart, id) {
            if (chart.group === groupId) {
                var canvas = chart.getRenderedCanvas(
                    zrUtil.clone(opts)
                );
                var boundingRect = chart.getDom().getBoundingClientRect();
                left = mathMin(boundingRect.left, left);
                top = mathMin(boundingRect.top, top);
                right = mathMax(boundingRect.right, right);
                bottom = mathMax(boundingRect.bottom, bottom);
                canvasList.push({
                    dom: canvas,
                    left: boundingRect.left,
                    top: boundingRect.top
                });
            }
        });

        left *= dpr;
        top *= dpr;
        right *= dpr;
        bottom *= dpr;
        var width = right - left;
        var height = bottom - top;
        var targetCanvas = zrUtil.createCanvas();
        targetCanvas.width = width;
        targetCanvas.height = height;
        var zr = zrender.init(targetCanvas);

        each(canvasList, function (item) {
            var img = new graphic.Image({
                style: {
                    x: item.left * dpr - left,
                    y: item.top * dpr - top,
                    image: item.dom
                }
            });
            zr.add(img);
        });
        zr.refreshImmediately();

        return targetCanvas.toDataURL('image/' + (opts && opts.type || 'png'));
    }
    else {
        return this.getDataURL(opts);
    }
};

/**
 * Convert from logical coordinate system to pixel coordinate system.
 * See CoordinateSystem#convertToPixel.
 * @param {string|Object} finder
 *        If string, e.g., 'geo', means {geoIndex: 0}.
 *        If Object, could contain some of these properties below:
 *        {
 *            seriesIndex / seriesId / seriesName,
 *            geoIndex / geoId, geoName,
 *            bmapIndex / bmapId / bmapName,
 *            xAxisIndex / xAxisId / xAxisName,
 *            yAxisIndex / yAxisId / yAxisName,
 *            gridIndex / gridId / gridName,
 *            ... (can be extended)
 *        }
 * @param {Array|number} value
 * @return {Array|number} result
 */
echartsProto.convertToPixel = zrUtil.curry(doConvertPixel, 'convertToPixel');

/**
 * Convert from pixel coordinate system to logical coordinate system.
 * See CoordinateSystem#convertFromPixel.
 * @param {string|Object} finder
 *        If string, e.g., 'geo', means {geoIndex: 0}.
 *        If Object, could contain some of these properties below:
 *        {
 *            seriesIndex / seriesId / seriesName,
 *            geoIndex / geoId / geoName,
 *            bmapIndex / bmapId / bmapName,
 *            xAxisIndex / xAxisId / xAxisName,
 *            yAxisIndex / yAxisId / yAxisName
 *            gridIndex / gridId / gridName,
 *            ... (can be extended)
 *        }
 * @param {Array|number} value
 * @return {Array|number} result
 */
echartsProto.convertFromPixel = zrUtil.curry(doConvertPixel, 'convertFromPixel');

function doConvertPixel(methodName, finder, value) {
    var ecModel = this._model;
    var coordSysList = this._coordSysMgr.getCoordinateSystems();
    var result;

    finder = modelUtil.parseFinder(ecModel, finder);

    for (var i = 0; i < coordSysList.length; i++) {
        var coordSys = coordSysList[i];
        if (coordSys[methodName]
            && (result = coordSys[methodName](ecModel, finder, value)) != null
        ) {
            return result;
        }
    }

    if (__DEV__) {
        console.warn(
            'No coordinate system that supports ' + methodName + ' found by the given finder.'
        );
    }
}

/**
 * Is the specified coordinate systems or components contain the given pixel point.
 * @param {string|Object} finder
 *        If string, e.g., 'geo', means {geoIndex: 0}.
 *        If Object, could contain some of these properties below:
 *        {
 *            seriesIndex / seriesId / seriesName,
 *            geoIndex / geoId / geoName,
 *            bmapIndex / bmapId / bmapName,
 *            xAxisIndex / xAxisId / xAxisName,
 *            yAxisIndex / yAxisId / yAxisName,
 *            gridIndex / gridId / gridName,
 *            ... (can be extended)
 *        }
 * @param {Array|number} value
 * @return {boolean} result
 */
echartsProto.containPixel = function (finder, value) {
    var ecModel = this._model;
    var result;

    finder = modelUtil.parseFinder(ecModel, finder);

    zrUtil.each(finder, function (models, key) {
        key.indexOf('Models') >= 0 && zrUtil.each(models, function (model) {
            var coordSys = model.coordinateSystem;
            if (coordSys && coordSys.containPoint) {
                result |= !!coordSys.containPoint(value);
            }
            else if (key === 'seriesModels') {
                var view = this._chartsMap[model.__viewId];
                if (view && view.containPoint) {
                    result |= view.containPoint(value, model);
                }
                else {
                    if (__DEV__) {
                        console.warn(key + ': ' + (view
                            ? 'The found component do not support containPoint.'
                            : 'No view mapping to the found component.'
                        ));
                    }
                }
            }
            else {
                if (__DEV__) {
                    console.warn(key + ': containPoint is not supported');
                }
            }
        }, this);
    }, this);

    return !!result;
};

/**
 * Get visual from series or data.
 * @param {string|Object} finder
 *        If string, e.g., 'series', means {seriesIndex: 0}.
 *        If Object, could contain some of these properties below:
 *        {
 *            seriesIndex / seriesId / seriesName,
 *            dataIndex / dataIndexInside
 *        }
 *        If dataIndex is not specified, series visual will be fetched,
 *        but not data item visual.
 *        If all of seriesIndex, seriesId, seriesName are not specified,
 *        visual will be fetched from first series.
 * @param {string} visualType 'color', 'symbol', 'symbolSize'
 */
echartsProto.getVisual = function (finder, visualType) {
    var ecModel = this._model;

    finder = modelUtil.parseFinder(ecModel, finder, {defaultMainType: 'series'});

    var seriesModel = finder.seriesModel;

    if (__DEV__) {
        if (!seriesModel) {
            console.warn('There is no specified seires model');
        }
    }

    var data = seriesModel.getData();

    var dataIndexInside = finder.hasOwnProperty('dataIndexInside')
        ? finder.dataIndexInside
        : finder.hasOwnProperty('dataIndex')
        ? data.indexOfRawIndex(finder.dataIndex)
        : null;

    return dataIndexInside != null
        ? data.getItemVisual(dataIndexInside, visualType)
        : data.getVisual(visualType);
};

/**
 * Get view of corresponding component model
 * @param  {module:echarts/model/Component} componentModel
 * @return {module:echarts/view/Component}
 */
echartsProto.getViewOfComponentModel = function (componentModel) {
    return this._componentsMap[componentModel.__viewId];
};

/**
 * Get view of corresponding series model
 * @param  {module:echarts/model/Series} seriesModel
 * @return {module:echarts/view/Chart}
 */
echartsProto.getViewOfSeriesModel = function (seriesModel) {
    return this._chartsMap[seriesModel.__viewId];
};


var updateMethods = {

    /**
     * @param {Object} payload
     * @private
     */
    update: function (payload) {
        // console.profile && console.profile('update');

        var ecModel = this._model;
        var api = this._api;
        var coordSysMgr = this._coordSysMgr;
        var zr = this._zr;
        // update before setOption
        if (!ecModel) {
            return;
        }

        // Fixme First time update ?
        ecModel.restoreData();

        // TODO
        // Save total ecModel here for undo/redo (after restoring data and before processing data).
        // Undo (restoration of total ecModel) can be carried out in 'action' or outside API call.

        // Create new coordinate system each update
        // In LineView may save the old coordinate system and use it to get the orignal point
        coordSysMgr.create(this._model, this._api);

        processData.call(this, ecModel, api);

        stackSeriesData.call(this, ecModel);

        coordSysMgr.update(ecModel, api);

        doVisualEncoding.call(this, ecModel, payload);

        doRender.call(this, ecModel, payload);

        // Set background
        var backgroundColor = ecModel.get('backgroundColor') || 'transparent';

        var painter = zr.painter;
        // TODO all use clearColor ?
        if (painter.isSingleCanvas && painter.isSingleCanvas()) {
            zr.configLayer(0, {
                clearColor: backgroundColor
            });
        }
        else {
            // In IE8
            if (!env.canvasSupported) {
                var colorArr = colorTool.parse(backgroundColor);
                backgroundColor = colorTool.stringify(colorArr, 'rgb');
                if (colorArr[3] === 0) {
                    backgroundColor = 'transparent';
                }
            }
            if (backgroundColor.colorStops || backgroundColor.image) {
                // Gradient background
                // FIXME Fixed layer？
                zr.configLayer(0, {
                    clearColor: backgroundColor
                });
                this[HAS_GRADIENT_OR_PATTERN_BG] = true;

                this._dom.style.background = 'transparent';
            }
            else {
                if (this[HAS_GRADIENT_OR_PATTERN_BG]) {
                    zr.configLayer(0, {
                        clearColor: null
                    });
                }
                this[HAS_GRADIENT_OR_PATTERN_BG] = false;

                this._dom.style.background = backgroundColor;
            }
        }

        each(postUpdateFuncs, function (func) {
            func(ecModel, api);
        });

        // console.profile && console.profileEnd('update');
    },

    /**
     * @param {Object} payload
     * @private
     */
    updateView: function (payload) {
        var ecModel = this._model;

        // update before setOption
        if (!ecModel) {
            return;
        }

        ecModel.eachSeries(function (seriesModel) {
            seriesModel.getData().clearAllVisual();
        });

        doVisualEncoding.call(this, ecModel, payload);

        invokeUpdateMethod.call(this, 'updateView', ecModel, payload);
    },

    /**
     * @param {Object} payload
     * @private
     */
    updateVisual: function (payload) {
        var ecModel = this._model;

        // update before setOption
        if (!ecModel) {
            return;
        }

        ecModel.eachSeries(function (seriesModel) {
            seriesModel.getData().clearAllVisual();
        });

        doVisualEncoding.call(this, ecModel, payload, true);

        invokeUpdateMethod.call(this, 'updateVisual', ecModel, payload);
    },

    /**
     * @param {Object} payload
     * @private
     */
    updateLayout: function (payload) {
        var ecModel = this._model;

        // update before setOption
        if (!ecModel) {
            return;
        }

        doLayout.call(this, ecModel, payload);

        invokeUpdateMethod.call(this, 'updateLayout', ecModel, payload);
    },

    /**
     * @param {Object} payload
     * @private
     */
    prepareAndUpdate: function (payload) {
        var ecModel = this._model;

        prepareView.call(this, 'component', ecModel);

        prepareView.call(this, 'chart', ecModel);

        updateMethods.update.call(this, payload);
    }
};

/**
 * @private
 */
function updateDirectly(ecIns, method, payload, mainType, subType) {
    var ecModel = ecIns._model;

    // broadcast
    if (!mainType) {
        each(ecIns._componentsViews.concat(ecIns._chartsViews), callView);
        return;
    }

    var query = {};
    query[mainType + 'Id'] = payload[mainType + 'Id'];
    query[mainType + 'Index'] = payload[mainType + 'Index'];
    query[mainType + 'Name'] = payload[mainType + 'Name'];

    var condition = {mainType: mainType, query: query};
    subType && (condition.subType = subType); // subType may be '' by parseClassType;

    // If dispatchAction before setOption, do nothing.
    ecModel && ecModel.eachComponent(condition, function (model, index) {
        callView(ecIns[
            mainType === 'series' ? '_chartsMap' : '_componentsMap'
        ][model.__viewId]);
    }, ecIns);

    function callView(view) {
        view && view.__alive && view[method] && view[method](
            view.__model, ecModel, ecIns._api, payload
        );
    }
}

/**
 * Resize the chart
 * @param {Object} opts
 * @param {number} [opts.width] Can be 'auto' (the same as null/undefined)
 * @param {number} [opts.height] Can be 'auto' (the same as null/undefined)
 * @param {boolean} [opts.silent=false]
 */
echartsProto.resize = function (opts) {
    if (__DEV__) {
        zrUtil.assert(!this[IN_MAIN_PROCESS], '`resize` should not be called during main process.');
    }

    this[IN_MAIN_PROCESS] = true;

    this._zr.resize(opts);

    var optionChanged = this._model && this._model.resetOption('media');
    var updateMethod = optionChanged ? 'prepareAndUpdate' : 'update';

    updateMethods[updateMethod].call(this);

    // Resize loading effect
    this._loadingFX && this._loadingFX.resize();

    this[IN_MAIN_PROCESS] = false;

    var silent = opts && opts.silent;

    flushPendingActions.call(this, silent);

    triggerUpdatedEvent.call(this, silent);
};

/**
 * Show loading effect
 * @param  {string} [name='default']
 * @param  {Object} [cfg]
 */
echartsProto.showLoading = function (name, cfg) {
    if (zrUtil.isObject(name)) {
        cfg = name;
        name = '';
    }
    name = name || 'default';

    this.hideLoading();
    if (!loadingEffects[name]) {
        if (__DEV__) {
            console.warn('Loading effects ' + name + ' not exists.');
        }
        return;
    }
    var el = loadingEffects[name](this._api, cfg);
    var zr = this._zr;
    this._loadingFX = el;

    zr.add(el);
};

/**
 * Hide loading effect
 */
echartsProto.hideLoading = function () {
    this._loadingFX && this._zr.remove(this._loadingFX);
    this._loadingFX = null;
};

/**
 * @param {Object} eventObj
 * @return {Object}
 */
echartsProto.makeActionFromEvent = function (eventObj) {
    var payload = zrUtil.extend({}, eventObj);
    payload.type = eventActionMap[eventObj.type];
    return payload;
};

/**
 * @pubilc
 * @param {Object} payload
 * @param {string} [payload.type] Action type
 * @param {Object|boolean} [opt] If pass boolean, means opt.silent
 * @param {boolean} [opt.silent=false] Whether trigger events.
 * @param {boolean} [opt.flush=undefined]
 *                  true: Flush immediately, and then pixel in canvas can be fetched
 *                      immediately. Caution: it might affect performance.
 *                  false: Not not flush.
 *                  undefined: Auto decide whether perform flush.
 */
echartsProto.dispatchAction = function (payload, opt) {
    if (!zrUtil.isObject(opt)) {
        opt = {silent: !!opt};
    }

    if (!actions[payload.type]) {
        return;
    }

    // Avoid dispatch action before setOption. Especially in `connect`.
    if (!this._model) {
        return;
    }

    // May dispatchAction in rendering procedure
    if (this[IN_MAIN_PROCESS]) {
        this._pendingActions.push(payload);
        return;
    }

    doDispatchAction.call(this, payload, opt.silent);

    if (opt.flush) {
        this._zr.flush(true);
    }
    else if (opt.flush !== false && env.browser.weChat) {
        // In WeChat embeded browser, `requestAnimationFrame` and `setInterval`
        // hang when sliding page (on touch event), which cause that zr does not
        // refresh util user interaction finished, which is not expected.
        // But `dispatchAction` may be called too frequently when pan on touch
        // screen, which impacts performance if do not throttle them.
        this._throttledZrFlush();
    }

    flushPendingActions.call(this, opt.silent);

    triggerUpdatedEvent.call(this, opt.silent);
};

function doDispatchAction(payload, silent) {
    var payloadType = payload.type;
    var escapeConnect = payload.escapeConnect;
    var actionWrap = actions[payloadType];
    var actionInfo = actionWrap.actionInfo;

    var cptType = (actionInfo.update || 'update').split(':');
    var updateMethod = cptType.pop();
    cptType = cptType[0] != null && parseClassType(cptType[0]);

    this[IN_MAIN_PROCESS] = true;

    var payloads = [payload];
    var batched = false;
    // Batch action
    if (payload.batch) {
        batched = true;
        payloads = zrUtil.map(payload.batch, function (item) {
            item = zrUtil.defaults(zrUtil.extend({}, item), payload);
            item.batch = null;
            return item;
        });
    }

    var eventObjBatch = [];
    var eventObj;
    var isHighDown = payloadType === 'highlight' || payloadType === 'downplay';

    each(payloads, function (batchItem) {
        // Action can specify the event by return it.
        eventObj = actionWrap.action(batchItem, this._model, this._api);
        // Emit event outside
        eventObj = eventObj || zrUtil.extend({}, batchItem);
        // Convert type to eventType
        eventObj.type = actionInfo.event || eventObj.type;
        eventObjBatch.push(eventObj);

        // light update does not perform data process, layout and visual.
        if (isHighDown) {
            // method, payload, mainType, subType
            updateDirectly(this, updateMethod, batchItem, 'series');
        }
        else if (cptType) {
            updateDirectly(this, updateMethod, batchItem, cptType.main, cptType.sub);
        }
    }, this);

    if (updateMethod !== 'none' && !isHighDown && !cptType) {
        // Still dirty
        if (this[OPTION_UPDATED]) {
            // FIXME Pass payload ?
            updateMethods.prepareAndUpdate.call(this, payload);
            this[OPTION_UPDATED] = false;
        }
        else {
            updateMethods[updateMethod].call(this, payload);
        }
    }

    // Follow the rule of action batch
    if (batched) {
        eventObj = {
            type: actionInfo.event || payloadType,
            escapeConnect: escapeConnect,
            batch: eventObjBatch
        };
    }
    else {
        eventObj = eventObjBatch[0];
    }

    this[IN_MAIN_PROCESS] = false;

    !silent && this._messageCenter.trigger(eventObj.type, eventObj);
}

function flushPendingActions(silent) {
    var pendingActions = this._pendingActions;
    while (pendingActions.length) {
        var payload = pendingActions.shift();
        doDispatchAction.call(this, payload, silent);
    }
}

function triggerUpdatedEvent(silent) {
    !silent && this.trigger('updated');
}

/**
 * Register event
 * @method
 */
echartsProto.on = createRegisterEventWithLowercaseName('on');
echartsProto.off = createRegisterEventWithLowercaseName('off');
echartsProto.one = createRegisterEventWithLowercaseName('one');

/**
 * @param {string} methodName
 * @private
 */
function invokeUpdateMethod(methodName, ecModel, payload) {
    var api = this._api;

    // Update all components
    each(this._componentsViews, function (component) {
        var componentModel = component.__model;
        component[methodName](componentModel, ecModel, api, payload);

        updateZ(componentModel, component);
    }, this);

    // Upate all charts
    ecModel.eachSeries(function (seriesModel, idx) {
        var chart = this._chartsMap[seriesModel.__viewId];
        chart[methodName](seriesModel, ecModel, api, payload);

        updateZ(seriesModel, chart);

        updateProgressiveAndBlend(seriesModel, chart);
    }, this);

    // If use hover layer
    updateHoverLayerStatus(this._zr, ecModel);

    // Post render
    each(postUpdateFuncs, function (func) {
        func(ecModel, api);
    });
}

/**
 * Prepare view instances of charts and components
 * @param  {module:echarts/model/Global} ecModel
 * @private
 */
function prepareView(type, ecModel) {
    var isComponent = type === 'component';
    var viewList = isComponent ? this._componentsViews : this._chartsViews;
    var viewMap = isComponent ? this._componentsMap : this._chartsMap;
    var zr = this._zr;

    for (var i = 0; i < viewList.length; i++) {
        viewList[i].__alive = false;
    }

    ecModel[isComponent ? 'eachComponent' : 'eachSeries'](function (componentType, model) {
        if (isComponent) {
            if (componentType === 'series') {
                return;
            }
        }
        else {
            model = componentType;
        }

        // Consider: id same and type changed.
        var viewId = '_ec_' + model.id + '_' + model.type;
        var view = viewMap[viewId];
        if (!view) {
            var classType = parseClassType(model.type);
            var Clazz = isComponent
                ? ComponentView.getClass(classType.main, classType.sub)
                : ChartView.getClass(classType.sub);
            if (Clazz) {
                view = new Clazz();
                view.init(ecModel, this._api);
                viewMap[viewId] = view;
                viewList.push(view);
                zr.add(view.group);
            }
            else {
                // Error
                return;
            }
        }

        model.__viewId = view.__id = viewId;
        view.__alive = true;
        view.__model = model;
        view.group.__ecComponentInfo = {
            mainType: model.mainType,
            index: model.componentIndex
        };
    }, this);

    for (var i = 0; i < viewList.length;) {
        var view = viewList[i];
        if (!view.__alive) {
            zr.remove(view.group);
            view.dispose(ecModel, this._api);
            viewList.splice(i, 1);
            delete viewMap[view.__id];
            view.__id = view.group.__ecComponentInfo = null;
        }
        else {
            i++;
        }
    }
}

/**
 * Processor data in each series
 *
 * @param {module:echarts/model/Global} ecModel
 * @private
 */
function processData(ecModel, api) {
    each(dataProcessorFuncs, function (process) {
        process.func(ecModel, api);
    });
}

/**
 * @private
 */
function stackSeriesData(ecModel) {
    var stackedDataMap = {};
    ecModel.eachSeries(function (series) {
        var stack = series.get('stack');
        var data = series.getData();
        if (stack && data.type === 'list') {
            var previousStack = stackedDataMap[stack];
            // Avoid conflict with Object.prototype
            if (stackedDataMap.hasOwnProperty(stack) && previousStack) {
                data.stackedOn = previousStack;
            }
            stackedDataMap[stack] = data;
        }
    });
}

/**
 * Layout before each chart render there series, special visual encoding stage
 *
 * @param {module:echarts/model/Global} ecModel
 * @private
 */
function doLayout(ecModel, payload) {
    var api = this._api;
    each(visualFuncs, function (visual) {
        if (visual.isLayout) {
            visual.func(ecModel, api, payload);
        }
    });
}

/**
 * Encode visual infomation from data after data processing
 *
 * @param {module:echarts/model/Global} ecModel
 * @param {object} layout
 * @param {boolean} [excludesLayout]
 * @private
 */
function doVisualEncoding(ecModel, payload, excludesLayout) {
    var api = this._api;
    ecModel.clearColorPalette();
    ecModel.eachSeries(function (seriesModel) {
        seriesModel.clearColorPalette();
    });
    each(visualFuncs, function (visual) {
        (!excludesLayout || !visual.isLayout)
            && visual.func(ecModel, api, payload);
    });
}

/**
 * Render each chart and component
 * @private
 */
function doRender(ecModel, payload) {
    var api = this._api;
    // Render all components
    each(this._componentsViews, function (componentView) {
        var componentModel = componentView.__model;
        componentView.render(componentModel, ecModel, api, payload);

        updateZ(componentModel, componentView);
    }, this);

    each(this._chartsViews, function (chart) {
        chart.__alive = false;
    }, this);

    // Render all charts
    ecModel.eachSeries(function (seriesModel, idx) {
        var chartView = this._chartsMap[seriesModel.__viewId];
        chartView.__alive = true;
        chartView.render(seriesModel, ecModel, api, payload);

        chartView.group.silent = !!seriesModel.get('silent');

        updateZ(seriesModel, chartView);

        updateProgressiveAndBlend(seriesModel, chartView);

    }, this);

    // If use hover layer
    updateHoverLayerStatus(this._zr, ecModel);

    // Remove groups of unrendered charts
    each(this._chartsViews, function (chart) {
        if (!chart.__alive) {
            chart.remove(ecModel, api);
        }
    }, this);
}

var MOUSE_EVENT_NAMES = [
    'click', 'dblclick', 'mouseover', 'mouseout', 'mousemove',
    'mousedown', 'mouseup', 'globalout', 'contextmenu'
];
/**
 * @private
 */
echartsProto._initEvents = function () {
    each(MOUSE_EVENT_NAMES, function (eveName) {
        this._zr.on(eveName, function (e) {
            var ecModel = this.getModel();
            var el = e.target;
            var params;

            // no e.target when 'globalout'.
            if (eveName === 'globalout') {
                params = {};
            }
            else if (el && el.dataIndex != null) {
                var dataModel = el.dataModel || ecModel.getSeriesByIndex(el.seriesIndex);
                params = dataModel && dataModel.getDataParams(el.dataIndex, el.dataType) || {};
            }
            // If element has custom eventData of components
            else if (el && el.eventData) {
                params = zrUtil.extend({}, el.eventData);
            }

            if (params) {
                params.event = e;
                params.type = eveName;
                this.trigger(eveName, params);
            }

        }, this);
    }, this);

    each(eventActionMap, function (actionType, eventType) {
        this._messageCenter.on(eventType, function (event) {
            this.trigger(eventType, event);
        }, this);
    }, this);
};

/**
 * @return {boolean}
 */
echartsProto.isDisposed = function () {
    return this._disposed;
};

/**
 * Clear
 */
echartsProto.clear = function () {
    this.setOption({ series: [] }, true);
};

/**
 * Dispose instance
 */
echartsProto.dispose = function () {
    if (this._disposed) {
        if (__DEV__) {
            console.warn('Instance ' + this.id + ' has been disposed');
        }
        return;
    }
    this._disposed = true;

    var api = this._api;
    var ecModel = this._model;

    each(this._componentsViews, function (component) {
        component.dispose(ecModel, api);
    });
    each(this._chartsViews, function (chart) {
        chart.dispose(ecModel, api);
    });

    // Dispose after all views disposed
    this._zr.dispose();

    delete instances[this.id];
};

zrUtil.mixin(ECharts, Eventful);

function updateHoverLayerStatus(zr, ecModel) {
    var storage = zr.storage;
    var elCount = 0;
    storage.traverse(function (el) {
        if (!el.isGroup) {
            elCount++;
        }
    });
    if (elCount > ecModel.get('hoverLayerThreshold') && !env.node) {
        storage.traverse(function (el) {
            if (!el.isGroup) {
                el.useHoverLayer = true;
            }
        });
    }
}

/**
 * Update chart progressive and blend.
 * @param {module:echarts/model/Series|module:echarts/model/Component} model
 * @param {module:echarts/view/Component|module:echarts/view/Chart} view
 */
function updateProgressiveAndBlend(seriesModel, chartView) {
    // Progressive configuration
    var elCount = 0;
    chartView.group.traverse(function (el) {
        if (el.type !== 'group' && !el.ignore) {
            elCount++;
        }
    });
    var frameDrawNum = +seriesModel.get('progressive');
    var needProgressive = elCount > seriesModel.get('progressiveThreshold') && frameDrawNum && !env.node;
    if (needProgressive) {
        chartView.group.traverse(function (el) {
            // FIXME marker and other components
            if (!el.isGroup) {
                el.progressive = needProgressive ?
                    Math.floor(elCount++ / frameDrawNum) : -1;
                if (needProgressive) {
                    el.stopAnimation(true);
                }
            }
        });
    }

    // Blend configration
    var blendMode = seriesModel.get('blendMode') || null;
    if (__DEV__) {
        if (!env.canvasSupported && blendMode && blendMode !== 'source-over') {
            console.warn('Only canvas support blendMode');
        }
    }
    chartView.group.traverse(function (el) {
        // FIXME marker and other components
        if (!el.isGroup) {
            el.setStyle('blend', blendMode);
        }
    });
}

/**
 * @param {module:echarts/model/Series|module:echarts/model/Component} model
 * @param {module:echarts/view/Component|module:echarts/view/Chart} view
 */
function updateZ(model, view) {
    var z = model.get('z');
    var zlevel = model.get('zlevel');
    // Set z and zlevel
    view.group.traverse(function (el) {
        if (el.type !== 'group') {
            z != null && (el.z = z);
            zlevel != null && (el.zlevel = zlevel);
        }
    });
}

function createExtensionAPI(ecInstance) {
    var coordSysMgr = ecInstance._coordSysMgr;
    return zrUtil.extend(new ExtensionAPI(ecInstance), {
        // Inject methods
        getCoordinateSystems: zrUtil.bind(
            coordSysMgr.getCoordinateSystems, coordSysMgr
        ),
        getComponentByElement: function (el) {
            while (el) {
                var modelInfo = el.__ecComponentInfo;
                if (modelInfo != null) {
                    return ecInstance._model.getComponent(modelInfo.mainType, modelInfo.index);
                }
                el = el.parent;
            }
        }
    });
}

/**
 * @type {Object} key: actionType.
 * @inner
 */
var actions = {};

/**
 * Map eventType to actionType
 * @type {Object}
 */
var eventActionMap = {};

/**
 * Data processor functions of each stage
 * @type {Array.<Object.<string, Function>>}
 * @inner
 */
var dataProcessorFuncs = [];

/**
 * @type {Array.<Function>}
 * @inner
 */
var optionPreprocessorFuncs = [];

/**
 * @type {Array.<Function>}
 * @inner
 */
var postUpdateFuncs = [];

/**
 * Visual encoding functions of each stage
 * @type {Array.<Object.<string, Function>>}
 * @inner
 */
var visualFuncs = [];
/**
 * Theme storage
 * @type {Object.<key, Object>}
 */
var themeStorage = {};
/**
 * Loading effects
 */
var loadingEffects = {};


var instances = {};
var connectedGroups = {};

var idBase = new Date() - 0;
var groupIdBase = new Date() - 0;
var DOM_ATTRIBUTE_KEY = '_echarts_instance_';

function enableConnect(chart) {
    var STATUS_PENDING = 0;
    var STATUS_UPDATING = 1;
    var STATUS_UPDATED = 2;
    var STATUS_KEY = '__connectUpdateStatus';

    function updateConnectedChartsStatus(charts, status) {
        for (var i = 0; i < charts.length; i++) {
            var otherChart = charts[i];
            otherChart[STATUS_KEY] = status;
        }
    }

    zrUtil.each(eventActionMap, function (actionType, eventType) {
        chart._messageCenter.on(eventType, function (event) {
            if (connectedGroups[chart.group] && chart[STATUS_KEY] !== STATUS_PENDING) {
                if (event && event.escapeConnect) {
                    return;
                }

                var action = chart.makeActionFromEvent(event);
                var otherCharts = [];

                zrUtil.each(instances, function (otherChart) {
                    if (otherChart !== chart && otherChart.group === chart.group) {
                        otherCharts.push(otherChart);
                    }
                });

                updateConnectedChartsStatus(otherCharts, STATUS_PENDING);
                each(otherCharts, function (otherChart) {
                    if (otherChart[STATUS_KEY] !== STATUS_UPDATING) {
                        otherChart.dispatchAction(action);
                    }
                });
                updateConnectedChartsStatus(otherCharts, STATUS_UPDATED);
            }
        });
    });
}

/**
 * @param {HTMLElement} dom
 * @param {Object} [theme]
 * @param {Object} opts
 * @param {number} [opts.devicePixelRatio] Use window.devicePixelRatio by default
 * @param {string} [opts.renderer] Currently only 'canvas' is supported.
 * @param {number} [opts.width] Use clientWidth of the input `dom` by default.
 *                              Can be 'auto' (the same as null/undefined)
 * @param {number} [opts.height] Use clientHeight of the input `dom` by default.
 *                               Can be 'auto' (the same as null/undefined)
 */
export function init(dom, theme, opts) {
    if (__DEV__) {
        // Check version
        if ((zrender.version.replace('.', '') - 0) < (dependencies.zrender.replace('.', '') - 0)) {
            throw new Error(
                'zrender/src ' + zrender.version
                + ' is too old for ECharts ' + version
                + '. Current version need ZRender '
                + dependencies.zrender + '+'
            );
        }

        if (!dom) {
            throw new Error('Initialize failed: invalid dom.');
        }
    }

    var existInstance = getInstanceByDom(dom);
    if (existInstance) {
        if (__DEV__) {
            console.warn('There is a chart instance already initialized on the dom.');
        }
        return existInstance;
    }

    if (__DEV__) {
        if (zrUtil.isDom(dom)
            && dom.nodeName.toUpperCase() !== 'CANVAS'
            && (
                (!dom.clientWidth && (!opts || opts.width == null))
                || (!dom.clientHeight && (!opts || opts.height == null))
            )
        ) {
            console.warn('Can\'t get dom width or height');
        }
    }

    var chart = new ECharts(dom, theme, opts);
    chart.id = 'ec_' + idBase++;
    instances[chart.id] = chart;

    if (dom.setAttribute) {
        dom.setAttribute(DOM_ATTRIBUTE_KEY, chart.id);
    }
    else {
        dom[DOM_ATTRIBUTE_KEY] = chart.id;
    }

    enableConnect(chart);

    return chart;
}

/**
 * @return {string|Array.<module:echarts~ECharts>} groupId
 */
export function connect(groupId) {
    // Is array of charts
    if (zrUtil.isArray(groupId)) {
        var charts = groupId;
        groupId = null;
        // If any chart has group
        zrUtil.each(charts, function (chart) {
            if (chart.group != null) {
                groupId = chart.group;
            }
        });
        groupId = groupId || ('g_' + groupIdBase++);
        zrUtil.each(charts, function (chart) {
            chart.group = groupId;
        });
    }
    connectedGroups[groupId] = true;
    return groupId;
}

/**
 * @DEPRECATED
 * @return {string} groupId
 */
export function disConnect(groupId) {
    connectedGroups[groupId] = false;
}

/**
 * @return {string} groupId
 */
export var disconnect = disConnect;

/**
 * Dispose a chart instance
 * @param  {module:echarts~ECharts|HTMLDomElement|string} chart
 */
export function dispose(chart) {
    if (typeof chart === 'string') {
        chart = instances[chart];
    }
    else if (!(chart instanceof ECharts)){
        // Try to treat as dom
        chart = getInstanceByDom(chart);
    }
    if ((chart instanceof ECharts) && !chart.isDisposed()) {
        chart.dispose();
    }
}

/**
 * @param  {HTMLElement} dom
 * @return {echarts~ECharts}
 */
export function getInstanceByDom(dom) {
    var key;
    if (dom.getAttribute) {
        key = dom.getAttribute(DOM_ATTRIBUTE_KEY);
    }
    else {
        key = dom[DOM_ATTRIBUTE_KEY];
    }
    return instances[key];
}

/**
 * @param {string} key
 * @return {echarts~ECharts}
 */
export function getInstanceById(key) {
    return instances[key];
}

/**
 * Register theme
 */
export function registerTheme(name, theme) {
    themeStorage[name] = theme;
}

/**
 * Register option preprocessor
 * @param {Function} preprocessorFunc
 */
export function registerPreprocessor(preprocessorFunc) {
    optionPreprocessorFuncs.push(preprocessorFunc);
}

/**
 * @param {number} [priority=1000]
 * @param {Function} processorFunc
 */
export function registerProcessor(priority, processorFunc) {
    if (typeof priority === 'function') {
        processorFunc = priority;
        priority = PRIORITY_PROCESSOR_FILTER;
    }
    if (__DEV__) {
        if (isNaN(priority)) {
            throw new Error('Unkown processor priority');
        }
    }
    dataProcessorFuncs.push({
        prio: priority,
        func: processorFunc
    });
}

/**
 * Register postUpdater
 * @param {Function} postUpdateFunc
 */
export function registerPostUpdate(postUpdateFunc) {
    postUpdateFuncs.push(postUpdateFunc);
}

/**
 * Usage:
 * registerAction('someAction', 'someEvent', function () { ... });
 * registerAction('someAction', function () { ... });
 * registerAction(
 *     {type: 'someAction', event: 'someEvent', update: 'updateView'},
 *     function () { ... }
 * );
 *
 * @param {(string|Object)} actionInfo
 * @param {string} actionInfo.type
 * @param {string} [actionInfo.event]
 * @param {string} [actionInfo.update]
 * @param {string} [eventName]
 * @param {Function} action
 */
export function registerAction(actionInfo, eventName, action) {
    if (typeof eventName === 'function') {
        action = eventName;
        eventName = '';
    }
    var actionType = zrUtil.isObject(actionInfo)
        ? actionInfo.type
        : ([actionInfo, actionInfo = {
            event: eventName
        }][0]);

    // Event name is all lowercase
    actionInfo.event = (actionInfo.event || actionType).toLowerCase();
    eventName = actionInfo.event;

    // Validate action type and event name.
    zrUtil.assert(ACTION_REG.test(actionType) && ACTION_REG.test(eventName));

    if (!actions[actionType]) {
        actions[actionType] = {action: action, actionInfo: actionInfo};
    }
    eventActionMap[eventName] = actionType;
}

/**
 * @param {string} type
 * @param {*} CoordinateSystem
 */
export function registerCoordinateSystem(type, CoordinateSystem) {
    CoordinateSystemManager.register(type, CoordinateSystem);
}

/**
 * Get dimensions of specified coordinate system.
 * @param {string} type
 * @return {Array.<string|Object>}
 */
export function getCoordinateSystemDimensions(type) {
    var coordSysCreator = CoordinateSystemManager.get(type);
    if (coordSysCreator) {
        return coordSysCreator.getDimensionsInfo
                ? coordSysCreator.getDimensionsInfo()
                : coordSysCreator.dimensions.slice();
    }
}

/**
 * Layout is a special stage of visual encoding
 * Most visual encoding like color are common for different chart
 * But each chart has it's own layout algorithm
 *
 * @param {number} [priority=1000]
 * @param {Function} layoutFunc
 */
export function registerLayout(priority, layoutFunc) {
    if (typeof priority === 'function') {
        layoutFunc = priority;
        priority = PRIORITY_VISUAL_LAYOUT;
    }
    if (__DEV__) {
        if (isNaN(priority)) {
            throw new Error('Unkown layout priority');
        }
    }
    visualFuncs.push({
        prio: priority,
        func: layoutFunc,
        isLayout: true
    });
}

/**
 * @param {number} [priority=3000]
 * @param {Function} visualFunc
 */
export function registerVisual(priority, visualFunc) {
    if (typeof priority === 'function') {
        visualFunc = priority;
        priority = PRIORITY_VISUAL_CHART;
    }
    if (__DEV__) {
        if (isNaN(priority)) {
            throw new Error('Unkown visual priority');
        }
    }
    visualFuncs.push({
        prio: priority,
        func: visualFunc
    });
}

/**
 * @param {string} name
 */
export function registerLoading(name, loadingFx) {
    loadingEffects[name] = loadingFx;
}

/**
 * @param {Object} opts
 * @param {string} [superClass]
 */
export function extendComponentModel(opts/*, superClass*/) {
    // var Clazz = ComponentModel;
    // if (superClass) {
    //     var classType = parseClassType(superClass);
    //     Clazz = ComponentModel.getClass(classType.main, classType.sub, true);
    // }
    return ComponentModel.extend(opts);
}

/**
 * @param {Object} opts
 * @param {string} [superClass]
 */
export function extendComponentView(opts/*, superClass*/) {
    // var Clazz = ComponentView;
    // if (superClass) {
    //     var classType = parseClassType(superClass);
    //     Clazz = ComponentView.getClass(classType.main, classType.sub, true);
    // }
    return ComponentView.extend(opts);
}

/**
 * @param {Object} opts
 * @param {string} [superClass]
 */
export function extendSeriesModel(opts/*, superClass*/) {
    // var Clazz = SeriesModel;
    // if (superClass) {
    //     superClass = 'series.' + superClass.replace('series.', '');
    //     var classType = parseClassType(superClass);
    //     Clazz = ComponentModel.getClass(classType.main, classType.sub, true);
    // }
    return SeriesModel.extend(opts);
}

/**
 * @param {Object} opts
 * @param {string} [superClass]
 */
export function extendChartView(opts/*, superClass*/) {
    // var Clazz = ChartView;
    // if (superClass) {
    //     superClass = superClass.replace('series.', '');
    //     var classType = parseClassType(superClass);
    //     Clazz = ChartView.getClass(classType.main, true);
    // }
    return ChartView.extend(opts);
}

/**
 * ZRender need a canvas context to do measureText.
 * But in node environment canvas may be created by node-canvas.
 * So we need to specify how to create a canvas instead of using document.createElement('canvas')
 *
 * Be careful of using it in the browser.
 *
 * @param {Function} creator
 * @example
 *     var Canvas = require('canvas');
 *     var echarts = require('echarts');
 *     echarts.setCanvasCreator(function () {
 *         // Small size is enough.
 *         return new Canvas(32, 32);
 *     });
 */
export function setCanvasCreator(creator) {
    zrUtil.$inject.createCanvas(creator);
}

registerVisual(PRIORITY_VISUAL_GLOBAL, seriesColor);
registerPreprocessor(backwardCompat);
registerLoading('default', loadingDefault);

// Default actions

registerAction({
    type: 'highlight',
    event: 'highlight',
    update: 'highlight'
}, zrUtil.noop);

registerAction({
    type: 'downplay',
    event: 'downplay',
    update: 'downplay'
}, zrUtil.noop);


// --------
// Exports
// --------

export {zrender};
export {default as List} from './data/List';
export {default as Model} from './model/Model';
export {default as Axis} from './coord/Axis';
export {graphic};
export {numberUtil as number};
export {formatUtil as format};
export {throttle};
export {ecHelper as helper};
export {matrix};
export {vector};
export {colorTool as color};

var ecUtil = {};
each([
        'map', 'each', 'filter', 'indexOf', 'inherits', 'reduce', 'filter',
        'bind', 'curry', 'isArray', 'isString', 'isObject', 'isFunction',
        'extend', 'defaults', 'clone', 'merge'
    ],
    function (name) {
        ecUtil[name] = zrUtil[name];
    }
);
export {ecUtil as util};

export var registerMap;
export var getMap;
export var parseGeoJSON;

export var $inject = {
    registerMap: function (f) {
        registerMap = f;
    },
    getMap: function (f) {
        getMap = f;
    },
    parseGeoJSON: function (f) {
        parseGeoJSON = f;
    }
};
<|MERGE_RESOLUTION|>--- conflicted
+++ resolved
@@ -332,7 +332,6 @@
     return this._zr.getWidth();
 };
 
-<<<<<<< HEAD
 /**
  * @return {number}
  */
@@ -346,89 +345,12 @@
 echartsProto.getDevicePixelRatio = function () {
     return this._zr.painter.dpr || window.devicePixelRatio || 1;
 };
-=======
-    /**
-     * Get canvas which has all thing rendered
-     * @param {Object} opts
-     * @param {string} [opts.backgroundColor]
-     */
-    echartsProto.getRenderedCanvas = function (opts) {
-        if (!env.canvasSupported) {
-            return;
-        }
-        opts = opts || {};
-        opts.pixelRatio = opts.pixelRatio || 1;
-        opts.backgroundColor = opts.backgroundColor
-            || this._model.get('backgroundColor');
-        var zr = this._zr;
-        var list = zr.storage.getDisplayList();
-        // Stop animations
-        zrUtil.each(list, function (el) {
-            el.stopAnimation(true);
-        });
-        return zr.painter.getRenderedCanvas(opts);
-    };
-
-    /**
-     * Get svg data url
-     */
-    echartsProto.getSvgDataUrl = function () {
-        if (!env.svgSupported) {
-            return;
-        }
-
-        var zr = this._zr;
-        var list = zr.storage.getDisplayList();
-        // Stop animations
-        zrUtil.each(list, function (el) {
-            el.stopAnimation(true);
-        });
-
-        return zr.painter.pathToSvg();
-    };
-
-    /**
-     * @return {string}
-     * @param {Object} opts
-     * @param {string} [opts.type='png']
-     * @param {string} [opts.pixelRatio=1]
-     * @param {string} [opts.backgroundColor]
-     * @param {string} [opts.excludeComponents]
-     */
-    echartsProto.getDataURL = function (opts) {
-        opts = opts || {};
-        var excludeComponents = opts.excludeComponents;
-        var ecModel = this._model;
-        var excludesComponentViews = [];
-        var self = this;
-
-        each(excludeComponents, function (componentType) {
-            ecModel.eachComponent({
-                mainType: componentType
-            }, function (component) {
-                var view = self._componentsMap[component.__viewId];
-                if (!view.group.ignore) {
-                    excludesComponentViews.push(view);
-                    view.group.ignore = true;
-                }
-            });
-        });
-
-        var url;
-        if (this._zr.painter.getType() === 'svg') {
-            url = this.getSvgDataUrl();
-        }
-        else {
-            url = this.getRenderedCanvas(opts).toDataURL(
-                'image/' + (opts && opts.type || 'png')
-            );
-        }
->>>>>>> ada98280
 
 /**
  * Get canvas which has all thing rendered
  * @param {Object} opts
  * @param {string} [opts.backgroundColor]
+ * @return {string}
  */
 echartsProto.getRenderedCanvas = function (opts) {
     if (!env.canvasSupported) {
@@ -446,6 +368,26 @@
     });
     return zr.painter.getRenderedCanvas(opts);
 };
+
+/**
+ * Get svg data url
+ * @return {string}
+ */
+echartsProto.getSvgDataUrl = function () {
+    if (!env.svgSupported) {
+        return;
+    }
+
+    var zr = this._zr;
+    var list = zr.storage.getDisplayList();
+    // Stop animations
+    zrUtil.each(list, function (el) {
+        el.stopAnimation(true);
+    });
+
+    return zr.painter.pathToSvg();
+};
+
 /**
  * @return {string}
  * @param {Object} opts
@@ -473,13 +415,16 @@
         });
     });
 
-    var url = this.getRenderedCanvas(opts).toDataURL(
-        'image/' + (opts && opts.type || 'png')
-    );
+    var url = this._zr.painter.getType() === 'svg'
+        ? this.getSvgDataUrl()
+        : this.getRenderedCanvas(opts).toDataURL(
+            'image/' + (opts && opts.type || 'png')
+        );
 
     each(excludesComponentViews, function (view) {
         view.group.ignore = false;
     });
+
     return url;
 };
 
