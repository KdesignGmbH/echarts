--- conflicted
+++ resolved
@@ -21,14 +21,9 @@
 可以直接引入打包好的扩展文件和百度地图的 jssdk
 
 ```html
-<<<<<<< HEAD
-<!--引入百度地图的jssdk，这里需要使用你在百度地图开发者平台申请的 ak-->
-<script src="https://api.map.baidu.com/api?v=2.0&ak="></script>
-=======
 <!-- 引入百度地图的 JS SDK，这里需要使用你在百度地图开发者平台申请的 ak -->
 <!-- 如需使用百度地图 2.0 版本，请将 `v=3.0` 改为 `v=2.0` -->
 <script src="https://api.map.baidu.com/api?v=3.0&ak="></script>
->>>>>>> 672c7240
 <!-- 引入 ECharts -->
 <script src="dist/echarts.min.js"></script>
 <!-- 引入百度地图扩展 -->
@@ -58,14 +53,6 @@
         zoom: 14,
         // 是否开启拖拽缩放，可以只设置 'scale' 或者 'move'。默认关闭。
         roam: true,
-<<<<<<< HEAD
-        // 百度地图2.0的自定义样式，见 https://lbsyun.baidu.com/custom/index.htm
-        mapStyle: {}
-        // 百度地图3.0起支持的自定义样式V2，见http://lbsyun.baidu.com/index.php?title=open/custom
-        mapStyleV2: {},
-        // 是否是GL。见 https://lbsyun.baidu.com/index.php?title=jspopularGL
-        isGL: false
-=======
         // 百度地图的旧版自定义样式，见 https://lbsyun.baidu.com/custom/index.htm
         mapStyle: {},
         // 百度地图 3.0 之后的新版自定义样式，见 https://lbsyun.baidu.com/index.php?title=open/custom
@@ -75,7 +62,6 @@
             // 禁用百度地图自带的底图可点功能
             enableMapClick: false
         }
->>>>>>> 672c7240
     },
     series: [{
         type: 'scatter',
